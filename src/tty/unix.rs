//! Unix specific definitions
use std::cmp;
use std::fs::File;
use std::io::{self, BufRead, BufReader, ErrorKind, Read, Write};
use std::os::unix::io::{AsRawFd, RawFd};
use std::sync::atomic::{AtomicBool, Ordering};
use std::sync::{self, Arc, Mutex};

use log::{debug, warn};
use nix::poll::{self, PollFlags};
use nix::sys::select::{self, FdSet};
use nix::sys::signal;
use nix::sys::termios;
use nix::sys::termios::SetArg;
use unicode_segmentation::UnicodeSegmentation;
use utf8parse::{Parser, Receiver};

use super::{width, Event, RawMode, RawReader, Renderer, Term};
use crate::config::{BellStyle, ColorMode, Config, OutputStreamType};
use crate::error;
use crate::highlight::Highlighter;
use crate::keys::{KeyCode as K, KeyEvent, KeyEvent as E, Modifiers as M};
use crate::layout::{Layout, Position};
use crate::line_buffer::LineBuffer;
use crate::Result;

const STDIN_FILENO: RawFd = libc::STDIN_FILENO;

/// Unsupported Terminals that don't support RAW mode
const UNSUPPORTED_TERM: [&str; 3] = ["dumb", "cons25", "emacs"];

const BRACKETED_PASTE_ON: &[u8] = b"\x1b[?2004h";
const BRACKETED_PASTE_OFF: &[u8] = b"\x1b[?2004l";

impl AsRawFd for OutputStreamType {
    fn as_raw_fd(&self) -> RawFd {
        match self {
            OutputStreamType::Stdout => libc::STDOUT_FILENO,
            OutputStreamType::Stderr => libc::STDERR_FILENO,
        }
    }
}

nix::ioctl_read_bad!(win_size, libc::TIOCGWINSZ, libc::winsize);

#[allow(clippy::useless_conversion)]
fn get_win_size<T: AsRawFd + ?Sized>(fileno: &T) -> (usize, usize) {
    use std::mem::zeroed;

    if cfg!(test) {
        return (80, 24);
    }

    unsafe {
        let mut size: libc::winsize = zeroed();
        match win_size(fileno.as_raw_fd(), &mut size) {
            Ok(0) => {
                // In linux pseudo-terminals are created with dimensions of
                // zero. If host application didn't initialize the correct
                // size before start we treat zero size as 80 columns and
                // inifinite rows
                let cols = if size.ws_col == 0 {
                    80
                } else {
                    size.ws_col as usize
                };
                let rows = if size.ws_row == 0 {
                    usize::max_value()
                } else {
                    size.ws_row as usize
                };
                (cols, rows)
            }
            _ => (80, 24),
        }
    }
}

/// Check TERM environment variable to see if current term is in our
/// unsupported list
fn is_unsupported_term() -> bool {
    match std::env::var("TERM") {
        Ok(term) => {
            for iter in &UNSUPPORTED_TERM {
                if (*iter).eq_ignore_ascii_case(&term) {
                    return true;
                }
            }
            false
        }
        Err(_) => false,
    }
}

/// Return whether or not STDIN, STDOUT or STDERR is a TTY
fn is_a_tty(fd: RawFd) -> bool {
    unsafe { libc::isatty(fd) != 0 }
}

pub struct PosixMode {
    termios: termios::Termios,
    out: Option<OutputStreamType>,
    raw_mode: Arc<AtomicBool>,
}

#[cfg(not(test))]
pub type Mode = PosixMode;

impl RawMode for PosixMode {
    /// Disable RAW mode for the terminal.
    fn disable_raw_mode(&self) -> Result<()> {
        termios::tcsetattr(STDIN_FILENO, SetArg::TCSADRAIN, &self.termios)?;
        // disable bracketed paste
        if let Some(out) = self.out {
            write_and_flush(out, BRACKETED_PASTE_OFF)?;
        }
        self.raw_mode.store(false, Ordering::SeqCst);
        Ok(())
    }
}

// Rust std::io::Stdin is buffered with no way to know if bytes are available.
// So we use low-level stuff instead...
struct StdinRaw {}

impl Read for StdinRaw {
    fn read(&mut self, buf: &mut [u8]) -> io::Result<usize> {
        loop {
            let res = unsafe {
                libc::read(
                    STDIN_FILENO,
                    buf.as_mut_ptr() as *mut libc::c_void,
                    buf.len() as libc::size_t,
                )
            };
            if res == -1 {
                let error = io::Error::last_os_error();
                if error.kind() != io::ErrorKind::Interrupted || SIGWINCH.load(Ordering::Relaxed) {
                    return Err(error);
                }
            } else {
                #[allow(clippy::cast_sign_loss)]
                return Ok(res as usize);
            }
        }
    }
}

/// Console input reader
pub struct PosixRawReader {
    stdin: StdinRaw,
    timeout_ms: i32,
    buf: [u8; 1],
    parser: Parser,
    receiver: Utf8,
    // external print reader
    pipe_reader: Option<Arc<Mutex<BufReader<File>>>>,
    fds: FdSet,
}

struct Utf8 {
    c: Option<char>,
    valid: bool,
}

const UP: char = 'A'; // kcuu1, kUP*
const DOWN: char = 'B'; // kcud1, kDN*
const RIGHT: char = 'C'; // kcuf1, kRIT*
const LEFT: char = 'D'; // kcub1, kLFT*
const END: char = 'F'; // kend*
const HOME: char = 'H'; // khom*
const INSERT: char = '2'; // kic*
const DELETE: char = '3'; // kdch1, kDC*
const PAGE_UP: char = '5'; // kpp, kPRV*
const PAGE_DOWN: char = '6'; // knp, kNXT*

const RXVT_HOME: char = '7';
const RXVT_END: char = '8';

const SHIFT: char = '2';
const ALT: char = '3';
const ALT_SHIFT: char = '4';
const CTRL: char = '5';
const CTRL_SHIFT: char = '6';
const CTRL_ALT: char = '7';
const CTRL_ALT_SHIFT: char = '8';

const RXVT_SHIFT: char = '$';
const RXVT_CTRL: char = '\x1e';
const RXVT_CTRL_SHIFT: char = '@';

impl PosixRawReader {
<<<<<<< HEAD
    fn new(config: &Config, pipe_reader: Option<Arc<Mutex<BufReader<File>>>>) -> Result<Self> {
        Ok(Self {
=======
    fn new(config: &Config) -> Self {
        Self {
>>>>>>> 232b8d9a
            stdin: StdinRaw {},
            timeout_ms: config.keyseq_timeout(),
            buf: [0; 1],
            parser: Parser::new(),
            receiver: Utf8 {
                c: None,
                valid: true,
            },
<<<<<<< HEAD
            pipe_reader,
            fds: FdSet::new(),
        })
=======
        }
>>>>>>> 232b8d9a
    }

    /// Handle \E <seq1> sequences
    // https://invisible-island.net/xterm/xterm-function-keys.html
    fn escape_sequence(&mut self) -> Result<KeyEvent> {
        // Read the next byte representing the escape sequence.
        let seq1 = self.next_char()?;
        if seq1 == '[' {
            // \E[ sequences. (CSI)
            self.escape_csi()
        } else if seq1 == 'O' {
            // xterm
            // \EO sequences. (SS3)
            self.escape_o()
        } else if seq1 == '\x1b' {
            // \E\E
            // \E\E[A => Alt-Up
            // \E\E[B => Alt-Down
            // \E\E[C => Alt-Right
            // \E\E[D => Alt-Left
            // ...
            Ok(E::ESC)
        } else {
            Ok(E::alt(seq1))
        }
    }

    /// Handle \E[ <seq2> escape sequences
    fn escape_csi(&mut self) -> Result<KeyEvent> {
        let seq2 = self.next_char()?;
        if seq2.is_digit(10) {
            match seq2 {
                '0' | '9' => {
                    debug!(target: "rustyline", "unsupported esc sequence: \\E[{:?}", seq2);
                    Ok(E(K::UnknownEscSeq, M::NONE))
                }
                _ => {
                    // Extended escape, read additional byte.
                    self.extended_escape(seq2)
                }
            }
        } else if seq2 == '[' {
            let seq3 = self.next_char()?;
            // Linux console
            Ok(match seq3 {
                'A' => E(K::F(1), M::NONE),
                'B' => E(K::F(2), M::NONE),
                'C' => E(K::F(3), M::NONE),
                'D' => E(K::F(4), M::NONE),
                'E' => E(K::F(5), M::NONE),
                _ => {
                    debug!(target: "rustyline", "unsupported esc sequence: \\E[[{:?}", seq3);
                    E(K::UnknownEscSeq, M::NONE)
                }
            })
        } else {
            // ANSI
            Ok(match seq2 {
                UP => E(K::Up, M::NONE),
                DOWN => E(K::Down, M::NONE),
                RIGHT => E(K::Right, M::NONE),
                LEFT => E(K::Left, M::NONE),
                //'E' => E(K::, M::), // Ignore
                END => E(K::End, M::NONE),
                //'G' => E(K::, M::), // Ignore
                HOME => E(K::Home, M::NONE), // khome
                //'J' => E(K::, M::), // clr_eos
                //'K' => E(K::, M::), // clr_eol
                //'L' => E(K::, M::), // il1
                //'M' => E(K::, M::), // kmous
                //'P' => E(K::Delete, M::NONE), // dch1
                'Z' => E(K::BackTab, M::NONE),
                'a' => E(K::Up, M::SHIFT),    // rxvt: kind or kUP
                'b' => E(K::Down, M::SHIFT),  // rxvt: kri or kDN
                'c' => E(K::Right, M::SHIFT), // rxvt
                'd' => E(K::Left, M::SHIFT),  // rxvt
                _ => {
                    debug!(target: "rustyline", "unsupported esc sequence: \\E[{:?}", seq2);
                    E(K::UnknownEscSeq, M::NONE)
                }
            })
        }
    }

    /// Handle \E[ <seq2:digit> escape sequences
    #[allow(clippy::cognitive_complexity)]
    fn extended_escape(&mut self, seq2: char) -> Result<KeyEvent> {
        let seq3 = self.next_char()?;
        if seq3 == '~' {
            Ok(match seq2 {
                '1' | RXVT_HOME => E(K::Home, M::NONE), // tmux, xrvt
                INSERT => E(K::Insert, M::NONE),
                DELETE => E(K::Delete, M::NONE),
                '4' | RXVT_END => E(K::End, M::NONE), // tmux, xrvt
                PAGE_UP => E(K::PageUp, M::NONE),
                PAGE_DOWN => E(K::PageDown, M::NONE),
                _ => {
                    debug!(target: "rustyline",
                           "unsupported esc sequence: \\E[{}~", seq2);
                    E(K::UnknownEscSeq, M::NONE)
                }
            })
        } else if seq3.is_digit(10) {
            let seq4 = self.next_char()?;
            if seq4 == '~' {
                Ok(match (seq2, seq3) {
                    ('1', '1') => E(K::F(1), M::NONE),  // rxvt-unicode
                    ('1', '2') => E(K::F(2), M::NONE),  // rxvt-unicode
                    ('1', '3') => E(K::F(3), M::NONE),  // rxvt-unicode
                    ('1', '4') => E(K::F(4), M::NONE),  // rxvt-unicode
                    ('1', '5') => E(K::F(5), M::NONE),  // kf5
                    ('1', '7') => E(K::F(6), M::NONE),  // kf6
                    ('1', '8') => E(K::F(7), M::NONE),  // kf7
                    ('1', '9') => E(K::F(8), M::NONE),  // kf8
                    ('2', '0') => E(K::F(9), M::NONE),  // kf9
                    ('2', '1') => E(K::F(10), M::NONE), // kf10
                    ('2', '3') => E(K::F(11), M::NONE), // kf11
                    ('2', '4') => E(K::F(12), M::NONE), // kf12
                    //('6', '2') => KeyCode::ScrollUp,
                    //('6', '3') => KeyCode::ScrollDown,
                    _ => {
                        debug!(target: "rustyline",
                               "unsupported esc sequence: \\E[{}{}~", seq2, seq3);
                        E(K::UnknownEscSeq, M::NONE)
                    }
                })
            } else if seq4 == ';' {
                let seq5 = self.next_char()?;
                if seq5.is_digit(10) {
                    let seq6 = self.next_char()?;
                    if seq6.is_digit(10) {
                        self.next_char()?; // 'R' expected
                        Ok(E(K::UnknownEscSeq, M::NONE))
                    } else if seq6 == 'R' {
                        Ok(E(K::UnknownEscSeq, M::NONE))
                    } else if seq6 == '~' {
                        Ok(match (seq2, seq3, seq5) {
                            ('1', '5', CTRL) => E(K::F(5), M::CTRL),
                            //('1', '5', '6') => E(K::F(17), M::CTRL),
                            ('1', '7', CTRL) => E(K::F(6), M::CTRL),
                            //('1', '7', '6') => E(K::F(18), M::CTRL),
                            ('1', '8', CTRL) => E(K::F(7), M::CTRL),
                            ('1', '9', CTRL) => E(K::F(8), M::CTRL),
                            //('1', '9', '6') => E(K::F(19), M::CTRL),
                            ('2', '0', CTRL) => E(K::F(9), M::CTRL),
                            //('2', '0', '6') => E(K::F(21), M::CTRL),
                            ('2', '1', CTRL) => E(K::F(10), M::CTRL),
                            //('2', '1', '6') => E(K::F(22), M::CTRL),
                            ('2', '3', CTRL) => E(K::F(11), M::CTRL),
                            //('2', '3', '6') => E(K::F(23), M::CTRL),
                            ('2', '4', CTRL) => E(K::F(12), M::CTRL),
                            //('2', '4', '6') => E(K::F(24), M::CTRL),
                            _ => {
                                debug!(target: "rustyline",
                                       "unsupported esc sequence: \\E[{}{};{}~", seq2, seq3, seq5);
                                E(K::UnknownEscSeq, M::NONE)
                            }
                        })
                    } else {
                        debug!(target: "rustyline",
                               "unsupported esc sequence: \\E[{}{};{}{}", seq2, seq3, seq5, seq6);
                        Ok(E(K::UnknownEscSeq, M::NONE))
                    }
                } else {
                    debug!(target: "rustyline",
                           "unsupported esc sequence: \\E[{}{};{:?}", seq2, seq3, seq5);
                    Ok(E(K::UnknownEscSeq, M::NONE))
                }
            } else if seq4.is_digit(10) {
                let seq5 = self.next_char()?;
                if seq5 == '~' {
                    Ok(match (seq2, seq3, seq4) {
                        ('2', '0', '0') => E(K::BracketedPasteStart, M::NONE),
                        ('2', '0', '1') => E(K::BracketedPasteEnd, M::NONE),
                        _ => {
                            debug!(target: "rustyline",
                                   "unsupported esc sequence: \\E[{}{}{}~", seq2, seq3, seq4);
                            E(K::UnknownEscSeq, M::NONE)
                        }
                    })
                } else {
                    debug!(target: "rustyline",
                           "unsupported esc sequence: \\E[{}{}{}{}", seq2, seq3, seq4, seq5);
                    Ok(E(K::UnknownEscSeq, M::NONE))
                }
            } else {
                debug!(target: "rustyline",
                       "unsupported esc sequence: \\E[{}{}{:?}", seq2, seq3, seq4);
                Ok(E(K::UnknownEscSeq, M::NONE))
            }
        } else if seq3 == ';' {
            let seq4 = self.next_char()?;
            if seq4.is_digit(10) {
                let seq5 = self.next_char()?;
                if seq5.is_digit(10) {
                    self.next_char()?; // 'R' expected
                                       //('1', '0', UP) => E(K::, M::), // Alt + Shift + Up
                    Ok(E(K::UnknownEscSeq, M::NONE))
                } else if seq2 == '1' {
                    Ok(match (seq4, seq5) {
                        (SHIFT, UP) => E(K::Up, M::SHIFT),     // ~ key_sr
                        (SHIFT, DOWN) => E(K::Down, M::SHIFT), // ~ key_sf
                        (SHIFT, RIGHT) => E(K::Right, M::SHIFT),
                        (SHIFT, LEFT) => E(K::Left, M::SHIFT),
                        (SHIFT, END) => E(K::End, M::SHIFT), // kEND
                        (SHIFT, HOME) => E(K::Home, M::SHIFT), // kHOM
                        //('2', 'P') => E(K::F(13), M::NONE),
                        //('2', 'Q') => E(K::F(14), M::NONE),
                        //('2', 'S') => E(K::F(16), M::NONE),
                        (ALT, UP) => E(K::Up, M::ALT),
                        (ALT, DOWN) => E(K::Down, M::ALT),
                        (ALT, RIGHT) => E(K::Right, M::ALT),
                        (ALT, LEFT) => E(K::Left, M::ALT),
                        (ALT, END) => E(K::End, M::ALT),
                        (ALT, HOME) => E(K::Home, M::ALT),
                        (ALT_SHIFT, UP) => E(K::Up, M::ALT_SHIFT),
                        (ALT_SHIFT, DOWN) => E(K::Down, M::ALT_SHIFT),
                        (ALT_SHIFT, RIGHT) => E(K::Right, M::ALT_SHIFT),
                        (ALT_SHIFT, LEFT) => E(K::Left, M::ALT_SHIFT),
                        (ALT_SHIFT, END) => E(K::End, M::ALT_SHIFT),
                        (ALT_SHIFT, HOME) => E(K::Home, M::ALT_SHIFT),
                        (CTRL, UP) => E(K::Up, M::CTRL),
                        (CTRL, DOWN) => E(K::Down, M::CTRL),
                        (CTRL, RIGHT) => E(K::Right, M::CTRL),
                        (CTRL, LEFT) => E(K::Left, M::CTRL),
                        (CTRL, END) => E(K::End, M::CTRL),
                        (CTRL, HOME) => E(K::Home, M::CTRL),
                        (CTRL, 'P') => E(K::F(1), M::CTRL),
                        (CTRL, 'Q') => E(K::F(2), M::CTRL),
                        (CTRL, 'S') => E(K::F(4), M::CTRL),
                        (CTRL, 'p') => E(K::Char('0'), M::CTRL),
                        (CTRL, 'q') => E(K::Char('1'), M::CTRL),
                        (CTRL, 'r') => E(K::Char('2'), M::CTRL),
                        (CTRL, 's') => E(K::Char('3'), M::CTRL),
                        (CTRL, 't') => E(K::Char('4'), M::CTRL),
                        (CTRL, 'u') => E(K::Char('5'), M::CTRL),
                        (CTRL, 'v') => E(K::Char('6'), M::CTRL),
                        (CTRL, 'w') => E(K::Char('7'), M::CTRL),
                        (CTRL, 'x') => E(K::Char('8'), M::CTRL),
                        (CTRL, 'y') => E(K::Char('9'), M::CTRL),
                        (CTRL_SHIFT, UP) => E(K::Up, M::CTRL_SHIFT),
                        (CTRL_SHIFT, DOWN) => E(K::Down, M::CTRL_SHIFT),
                        (CTRL_SHIFT, RIGHT) => E(K::Right, M::CTRL_SHIFT),
                        (CTRL_SHIFT, LEFT) => E(K::Left, M::CTRL_SHIFT),
                        (CTRL_SHIFT, END) => E(K::End, M::CTRL_SHIFT),
                        (CTRL_SHIFT, HOME) => E(K::Home, M::CTRL_SHIFT),
                        //('6', 'P') => E(K::F(13), M::CTRL),
                        //('6', 'Q') => E(K::F(14), M::CTRL),
                        //('6', 'S') => E(K::F(16), M::CTRL),
                        (CTRL_SHIFT, 'p') => E(K::Char('0'), M::CTRL_SHIFT),
                        (CTRL_SHIFT, 'q') => E(K::Char('1'), M::CTRL_SHIFT),
                        (CTRL_SHIFT, 'r') => E(K::Char('2'), M::CTRL_SHIFT),
                        (CTRL_SHIFT, 's') => E(K::Char('3'), M::CTRL_SHIFT),
                        (CTRL_SHIFT, 't') => E(K::Char('4'), M::CTRL_SHIFT),
                        (CTRL_SHIFT, 'u') => E(K::Char('5'), M::CTRL_SHIFT),
                        (CTRL_SHIFT, 'v') => E(K::Char('6'), M::CTRL_SHIFT),
                        (CTRL_SHIFT, 'w') => E(K::Char('7'), M::CTRL_SHIFT),
                        (CTRL_SHIFT, 'x') => E(K::Char('8'), M::CTRL_SHIFT),
                        (CTRL_SHIFT, 'y') => E(K::Char('9'), M::CTRL_SHIFT),
                        (CTRL_ALT, UP) => E(K::Up, M::CTRL_ALT),
                        (CTRL_ALT, DOWN) => E(K::Down, M::CTRL_ALT),
                        (CTRL_ALT, RIGHT) => E(K::Right, M::CTRL_ALT),
                        (CTRL_ALT, LEFT) => E(K::Left, M::CTRL_ALT),
                        (CTRL_ALT, END) => E(K::End, M::CTRL_ALT),
                        (CTRL_ALT, HOME) => E(K::Home, M::CTRL_ALT),
                        (CTRL_ALT, 'p') => E(K::Char('0'), M::CTRL_ALT),
                        (CTRL_ALT, 'q') => E(K::Char('1'), M::CTRL_ALT),
                        (CTRL_ALT, 'r') => E(K::Char('2'), M::CTRL_ALT),
                        (CTRL_ALT, 's') => E(K::Char('3'), M::CTRL_ALT),
                        (CTRL_ALT, 't') => E(K::Char('4'), M::CTRL_ALT),
                        (CTRL_ALT, 'u') => E(K::Char('5'), M::CTRL_ALT),
                        (CTRL_ALT, 'v') => E(K::Char('6'), M::CTRL_ALT),
                        (CTRL_ALT, 'w') => E(K::Char('7'), M::CTRL_ALT),
                        (CTRL_ALT, 'x') => E(K::Char('8'), M::CTRL_ALT),
                        (CTRL_ALT, 'y') => E(K::Char('9'), M::CTRL_ALT),
                        (CTRL_ALT_SHIFT, UP) => E(K::Up, M::CTRL_ALT_SHIFT),
                        (CTRL_ALT_SHIFT, DOWN) => E(K::Down, M::CTRL_ALT_SHIFT),
                        (CTRL_ALT_SHIFT, RIGHT) => E(K::Right, M::CTRL_ALT_SHIFT),
                        (CTRL_ALT_SHIFT, LEFT) => E(K::Left, M::CTRL_ALT_SHIFT),
                        (CTRL_ALT_SHIFT, END) => E(K::End, M::CTRL_ALT_SHIFT),
                        (CTRL_ALT_SHIFT, HOME) => E(K::Home, M::CTRL_ALT_SHIFT),
                        (CTRL_ALT_SHIFT, 'p') => E(K::Char('0'), M::CTRL_ALT_SHIFT),
                        (CTRL_ALT_SHIFT, 'q') => E(K::Char('1'), M::CTRL_ALT_SHIFT),
                        (CTRL_ALT_SHIFT, 'r') => E(K::Char('2'), M::CTRL_ALT_SHIFT),
                        (CTRL_ALT_SHIFT, 's') => E(K::Char('3'), M::CTRL_ALT_SHIFT),
                        (CTRL_ALT_SHIFT, 't') => E(K::Char('4'), M::CTRL_ALT_SHIFT),
                        (CTRL_ALT_SHIFT, 'u') => E(K::Char('5'), M::CTRL_ALT_SHIFT),
                        (CTRL_ALT_SHIFT, 'v') => E(K::Char('6'), M::CTRL_ALT_SHIFT),
                        (CTRL_ALT_SHIFT, 'w') => E(K::Char('7'), M::CTRL_ALT_SHIFT),
                        (CTRL_ALT_SHIFT, 'x') => E(K::Char('8'), M::CTRL_ALT_SHIFT),
                        (CTRL_ALT_SHIFT, 'y') => E(K::Char('9'), M::CTRL_ALT_SHIFT),
                        // Meta + arrow on (some?) Macs when using iTerm defaults
                        ('9', UP) => E(K::Up, M::ALT),
                        ('9', DOWN) => E(K::Down, M::ALT),
                        ('9', RIGHT) => E(K::Right, M::ALT),
                        ('9', LEFT) => E(K::Left, M::ALT),
                        _ => {
                            debug!(target: "rustyline",
                                   "unsupported esc sequence: \\E[1;{}{:?}", seq4, seq5);
                            E(K::UnknownEscSeq, M::NONE)
                        }
                    })
                } else if seq5 == '~' {
                    Ok(match (seq2, seq4) {
                        (INSERT, SHIFT) => E(K::Insert, M::SHIFT),
                        (INSERT, ALT) => E(K::Insert, M::ALT),
                        (INSERT, ALT_SHIFT) => E(K::Insert, M::ALT_SHIFT),
                        (INSERT, CTRL) => E(K::Insert, M::CTRL),
                        (INSERT, CTRL_SHIFT) => E(K::Insert, M::CTRL_SHIFT),
                        (INSERT, CTRL_ALT) => E(K::Insert, M::CTRL_ALT),
                        (INSERT, CTRL_ALT_SHIFT) => E(K::Insert, M::CTRL_ALT_SHIFT),
                        (DELETE, SHIFT) => E(K::Delete, M::SHIFT),
                        (DELETE, ALT) => E(K::Delete, M::ALT),
                        (DELETE, ALT_SHIFT) => E(K::Delete, M::ALT_SHIFT),
                        (DELETE, CTRL) => E(K::Delete, M::CTRL),
                        (DELETE, CTRL_SHIFT) => E(K::Delete, M::CTRL_SHIFT),
                        (DELETE, CTRL_ALT) => E(K::Delete, M::CTRL_ALT),
                        (DELETE, CTRL_ALT_SHIFT) => E(K::Delete, M::CTRL_ALT_SHIFT),
                        (PAGE_UP, SHIFT) => E(K::PageUp, M::SHIFT),
                        (PAGE_UP, ALT) => E(K::PageUp, M::ALT),
                        (PAGE_UP, ALT_SHIFT) => E(K::PageUp, M::ALT_SHIFT),
                        (PAGE_UP, CTRL) => E(K::PageUp, M::CTRL),
                        (PAGE_UP, CTRL_SHIFT) => E(K::PageUp, M::CTRL_SHIFT),
                        (PAGE_UP, CTRL_ALT) => E(K::PageUp, M::CTRL_ALT),
                        (PAGE_UP, CTRL_ALT_SHIFT) => E(K::PageUp, M::CTRL_ALT_SHIFT),
                        (PAGE_DOWN, SHIFT) => E(K::PageDown, M::SHIFT),
                        (PAGE_DOWN, ALT) => E(K::PageDown, M::ALT),
                        (PAGE_DOWN, ALT_SHIFT) => E(K::PageDown, M::ALT_SHIFT),
                        (PAGE_DOWN, CTRL) => E(K::PageDown, M::CTRL),
                        (PAGE_DOWN, CTRL_SHIFT) => E(K::PageDown, M::CTRL_SHIFT),
                        (PAGE_DOWN, CTRL_ALT) => E(K::PageDown, M::CTRL_ALT),
                        (PAGE_DOWN, CTRL_ALT_SHIFT) => E(K::PageDown, M::CTRL_ALT_SHIFT),
                        _ => {
                            debug!(target: "rustyline",
                                   "unsupported esc sequence: \\E[{};{:?}~", seq2, seq4);
                            E(K::UnknownEscSeq, M::NONE)
                        }
                    })
                } else {
                    debug!(target: "rustyline",
                           "unsupported esc sequence: \\E[{};{}{:?}", seq2, seq4, seq5);
                    Ok(E(K::UnknownEscSeq, M::NONE))
                }
            } else {
                debug!(target: "rustyline",
                       "unsupported esc sequence: \\E[{};{:?}", seq2, seq4);
                Ok(E(K::UnknownEscSeq, M::NONE))
            }
        } else {
            Ok(match (seq2, seq3) {
                (DELETE, RXVT_CTRL) => E(K::Delete, M::CTRL),
                (DELETE, RXVT_CTRL_SHIFT) => E(K::Delete, M::CTRL_SHIFT),
                (CTRL, UP) => E(K::Up, M::CTRL),
                (CTRL, DOWN) => E(K::Down, M::CTRL),
                (CTRL, RIGHT) => E(K::Right, M::CTRL),
                (CTRL, LEFT) => E(K::Left, M::CTRL),
                (PAGE_UP, RXVT_CTRL) => E(K::PageUp, M::CTRL),
                (PAGE_UP, RXVT_SHIFT) => E(K::PageUp, M::SHIFT),
                (PAGE_UP, RXVT_CTRL_SHIFT) => E(K::PageUp, M::CTRL_SHIFT),
                (PAGE_DOWN, RXVT_CTRL) => E(K::PageDown, M::CTRL),
                (PAGE_DOWN, RXVT_SHIFT) => E(K::PageDown, M::SHIFT),
                (PAGE_DOWN, RXVT_CTRL_SHIFT) => E(K::PageDown, M::CTRL_SHIFT),
                (RXVT_HOME, RXVT_CTRL) => E(K::Home, M::CTRL),
                (RXVT_HOME, RXVT_SHIFT) => E(K::Home, M::SHIFT),
                (RXVT_HOME, RXVT_CTRL_SHIFT) => E(K::Home, M::CTRL_SHIFT),
                (RXVT_END, RXVT_CTRL) => E(K::End, M::CTRL), // kEND5 or kel
                (RXVT_END, RXVT_SHIFT) => E(K::End, M::SHIFT),
                (RXVT_END, RXVT_CTRL_SHIFT) => E(K::End, M::CTRL_SHIFT),
                _ => {
                    debug!(target: "rustyline",
                           "unsupported esc sequence: \\E[{}{:?}", seq2, seq3);
                    E(K::UnknownEscSeq, M::NONE)
                }
            })
        }
    }

    /// Handle \EO <seq2> escape sequences
    fn escape_o(&mut self) -> Result<KeyEvent> {
        let seq2 = self.next_char()?;
        Ok(match seq2 {
            UP => E(K::Up, M::NONE),
            DOWN => E(K::Down, M::NONE),
            RIGHT => E(K::Right, M::NONE),
            LEFT => E(K::Left, M::NONE),
            //'E' => E(K::, M::),// key_b2, kb2
            END => E(K::End, M::NONE),   // kend
            HOME => E(K::Home, M::NONE), // khome
            'M' => E::ENTER,             // kent
            'P' => E(K::F(1), M::NONE),  // kf1
            'Q' => E(K::F(2), M::NONE),  // kf2
            'R' => E(K::F(3), M::NONE),  // kf3
            'S' => E(K::F(4), M::NONE),  // kf4
            'a' => E(K::Up, M::CTRL),
            'b' => E(K::Down, M::CTRL),
            'c' => E(K::Right, M::CTRL), // rxvt
            'd' => E(K::Left, M::CTRL),  // rxvt
            'l' => E(K::F(8), M::NONE),
            't' => E(K::F(5), M::NONE),  // kf5 or kb1
            'u' => E(K::F(6), M::NONE),  // kf6 or kb2
            'v' => E(K::F(7), M::NONE),  // kf7 or kb3
            'w' => E(K::F(9), M::NONE),  // kf9 or ka1
            'x' => E(K::F(10), M::NONE), // kf10 or ka2
            _ => {
                debug!(target: "rustyline", "unsupported esc sequence: \\EO{:?}", seq2);
                E(K::UnknownEscSeq, M::NONE)
            }
        })
    }

    fn poll(&mut self, timeout_ms: i32) -> ::nix::Result<i32> {
        let mut fds = [poll::PollFd::new(STDIN_FILENO, PollFlags::POLLIN)];
        let r = poll::poll(&mut fds, timeout_ms);
        match r {
            Ok(_) => r,
            Err(nix::Error::Sys(nix::errno::Errno::EINTR)) => {
                if SIGWINCH.load(atomic::Ordering::Relaxed) {
                    r
                } else {
                    Ok(0) // Ignore EINTR while polling
                }
            }
            Err(_) => r,
        }
    }

    fn select(&mut self, single_esc_abort: bool) -> Result<Event> {
        loop {
            let mut readfds = self.fds;
            readfds.clear();
            readfds.insert(STDIN_FILENO);
            readfds.insert(
                self.pipe_reader
                    .as_ref()
                    .unwrap()
                    .lock()
                    .unwrap()
                    .get_ref()
                    .as_raw_fd(),
            );
            if let Err(err) = select::select(
                readfds.highest().map(|h| h + 1),
                Some(&mut readfds),
                None,
                None,
                None,
            ) {
                if err != ::nix::Error::Sys(::nix::errno::Errno::EINTR)
                    || SIGWINCH.load(Ordering::Relaxed)
                {
                    return Err(err.into());
                } else {
                    continue;
                }
            };
            if readfds.contains(STDIN_FILENO) {
                // prefer user input over external print
                return self.next_key(single_esc_abort).map(Event::KeyPress);
            } else {
                let mut msg = String::new();
                self.pipe_reader
                    .as_ref()
                    .unwrap()
                    .lock()
                    .unwrap()
                    .read_line(&mut msg)?;
                return Ok(Event::ExternalPrint(msg));
            }
        }
    }
}

impl RawReader for PosixRawReader {
<<<<<<< HEAD
    fn wait_for_input(&mut self, single_esc_abort: bool) -> Result<Event> {
        match self.pipe_reader {
            Some(_) => self.select(single_esc_abort),
            None => self.next_key(single_esc_abort).map(Event::KeyPress),
        }
    }

    fn next_key(&mut self, single_esc_abort: bool) -> Result<KeyPress> {
=======
    fn next_key(&mut self, single_esc_abort: bool) -> Result<KeyEvent> {
>>>>>>> 232b8d9a
        let c = self.next_char()?;

        let mut key = KeyEvent::new(c, M::NONE);
        if key == E::ESC {
            let timeout_ms = if single_esc_abort && self.timeout_ms == -1 {
                0
            } else {
                self.timeout_ms
            };
            match self.poll(timeout_ms) {
                Ok(n) if n == 0 => {
                    // single escape
                }
                Ok(_) => {
                    // escape sequence
                    key = self.escape_sequence()?
                }
                // Err(ref e) if e.kind() == ErrorKind::Interrupted => continue,
                Err(e) => return Err(e.into()),
            }
        }
        debug!(target: "rustyline", "key: {:?}", key);
        Ok(key)
    }

    fn next_char(&mut self) -> Result<char> {
        loop {
            let n = self.stdin.read(&mut self.buf)?;
            if n == 0 {
                return Err(error::ReadlineError::Eof);
            }
            let b = self.buf[0];
            self.parser.advance(&mut self.receiver, b);
            if !self.receiver.valid {
                return Err(error::ReadlineError::from(io::ErrorKind::InvalidData));
            } else if let Some(c) = self.receiver.c.take() {
                return Ok(c);
            }
        }
    }

    fn read_pasted_text(&mut self) -> Result<String> {
        let mut buffer = String::new();
        loop {
            match self.next_char()? {
                '\x1b' => {
                    let key = self.escape_sequence()?;
                    if key == E(K::BracketedPasteEnd, M::NONE) {
                        break;
                    } else {
                        continue; // TODO validate
                    }
                }
                c => buffer.push(c),
            };
        }
        let buffer = buffer.replace("\r\n", "\n");
        let buffer = buffer.replace("\r", "\n");
        Ok(buffer)
    }
}

impl Receiver for Utf8 {
    /// Called whenever a code point is parsed successfully
    fn codepoint(&mut self, c: char) {
        self.c = Some(c);
        self.valid = true;
    }

    /// Called when an invalid_sequence is detected
    fn invalid_sequence(&mut self) {
        self.c = None;
        self.valid = false;
    }
}

/// Console output writer
pub struct PosixRenderer {
    out: OutputStreamType,
    cols: usize, // Number of columns in terminal
    buffer: String,
    tab_stop: usize,
    colors_enabled: bool,
    bell_style: BellStyle,
}

impl PosixRenderer {
    fn new(
        out: OutputStreamType,
        tab_stop: usize,
        colors_enabled: bool,
        bell_style: BellStyle,
    ) -> Self {
        let (cols, _) = get_win_size(&out);
        Self {
            out,
            cols,
            buffer: String::with_capacity(1024),
            tab_stop,
            colors_enabled,
            bell_style,
        }
    }

    fn clear_old_rows(&mut self, layout: &Layout) {
        use std::fmt::Write;
        let current_row = layout.cursor.row;
        let old_rows = layout.end.row;
        // old_rows < cursor_row if the prompt spans multiple lines and if
        // this is the default State.
        let cursor_row_movement = old_rows.saturating_sub(current_row);
        // move the cursor down as required
        if cursor_row_movement > 0 {
            write!(self.buffer, "\x1b[{}B", cursor_row_movement).unwrap();
        }
        // clear old rows
        for _ in 0..old_rows {
            self.buffer.push_str("\r\x1b[0K\x1b[A");
        }
        // clear the line
        self.buffer.push_str("\r\x1b[0K");
    }
}

impl Renderer for PosixRenderer {
    type Reader = PosixRawReader;

    fn move_cursor(&mut self, old: Position, new: Position) -> Result<()> {
        use std::fmt::Write;
        self.buffer.clear();
        let row_ordering = new.row.cmp(&old.row);
        if row_ordering == cmp::Ordering::Greater {
            // move down
            let row_shift = new.row - old.row;
            if row_shift == 1 {
                self.buffer.push_str("\x1b[B");
            } else {
                write!(self.buffer, "\x1b[{}B", row_shift)?;
            }
        } else if row_ordering == cmp::Ordering::Less {
            // move up
            let row_shift = old.row - new.row;
            if row_shift == 1 {
                self.buffer.push_str("\x1b[A");
            } else {
                write!(self.buffer, "\x1b[{}A", row_shift)?;
            }
        }
        let col_ordering = new.col.cmp(&old.col);
        if col_ordering == cmp::Ordering::Greater {
            // move right
            let col_shift = new.col - old.col;
            if col_shift == 1 {
                self.buffer.push_str("\x1b[C");
            } else {
                write!(self.buffer, "\x1b[{}C", col_shift)?;
            }
        } else if col_ordering == cmp::Ordering::Less {
            // move left
            let col_shift = old.col - new.col;
            if col_shift == 1 {
                self.buffer.push_str("\x1b[D");
            } else {
                write!(self.buffer, "\x1b[{}D", col_shift)?;
            }
        }
        self.write_and_flush(self.buffer.as_bytes())
    }

    fn refresh_line(
        &mut self,
        prompt: &str,
        line: &LineBuffer,
        hint: Option<&str>,
        old_layout: &Layout,
        new_layout: &Layout,
        highlighter: Option<&dyn Highlighter>,
    ) -> Result<()> {
        use std::fmt::Write;
        self.buffer.clear();

        let default_prompt = new_layout.default_prompt;
        let cursor = new_layout.cursor;
        let end_pos = new_layout.end;

        self.clear_old_rows(old_layout);

        if let Some(highlighter) = highlighter {
            // display the prompt
            self.buffer
                .push_str(&highlighter.highlight_prompt(prompt, default_prompt));
            // display the input line
            self.buffer
                .push_str(&highlighter.highlight(line, line.pos()));
        } else {
            // display the prompt
            self.buffer.push_str(prompt);
            // display the input line
            self.buffer.push_str(line);
        }
        // display hint
        if let Some(hint) = hint {
            if let Some(highlighter) = highlighter {
                self.buffer.push_str(&highlighter.highlight_hint(hint));
            } else {
                self.buffer.push_str(hint);
            }
        }
        // we have to generate our own newline on line wrap
        if end_pos.col == 0 && end_pos.row > 0 && !self.buffer.ends_with('\n') {
            self.buffer.push('\n');
        }
        // position the cursor
        let new_cursor_row_movement = end_pos.row - cursor.row;
        // move the cursor up as required
        if new_cursor_row_movement > 0 {
            write!(self.buffer, "\x1b[{}A", new_cursor_row_movement)?;
        }
        // position the cursor within the line
        if cursor.col > 0 {
            write!(self.buffer, "\r\x1b[{}C", cursor.col).unwrap();
        } else {
            self.buffer.push('\r');
        }

        self.write_and_flush(self.buffer.as_bytes())?;

        Ok(())
    }

    fn write_and_flush(&self, buf: &[u8]) -> Result<()> {
        write_and_flush(self.out, buf)
    }

    /// Control characters are treated as having zero width.
    /// Characters with 2 column width are correctly handled (not split).
    fn calculate_position(&self, s: &str, orig: Position) -> Position {
        let mut pos = orig;
        let mut esc_seq = 0;
        for c in s.graphemes(true) {
            if c == "\n" {
                pos.row += 1;
                pos.col = 0;
                continue;
            }
            let cw = if c == "\t" {
                self.tab_stop - (pos.col % self.tab_stop)
            } else {
                width(c, &mut esc_seq)
            };
            pos.col += cw;
            if pos.col > self.cols {
                pos.row += 1;
                pos.col = cw;
            }
        }
        if pos.col == self.cols {
            pos.col = 0;
            pos.row += 1;
        }
        pos
    }

    fn beep(&mut self) -> Result<()> {
        match self.bell_style {
            BellStyle::Audible => {
                io::stderr().write_all(b"\x07")?;
                io::stderr().flush()?;
                Ok(())
            }
            _ => Ok(()),
        }
    }

    /// Clear the screen. Used to handle ctrl+l
    fn clear_screen(&mut self) -> Result<()> {
        self.write_and_flush(b"\x1b[H\x1b[2J")
    }

    fn clear_rows(&mut self, layout: &Layout) -> Result<()> {
        self.buffer.clear();
        self.clear_old_rows(layout);
        self.write_and_flush(self.buffer.as_bytes())
    }

    /// Check if a SIGWINCH signal has been received
    fn sigwinch(&self) -> bool {
        SIGWINCH.compare_and_swap(true, false, Ordering::SeqCst)
    }

    /// Try to update the number of columns in the current terminal,
    fn update_size(&mut self) {
        let (cols, _) = get_win_size(&self.out);
        self.cols = cols;
    }

    fn get_columns(&self) -> usize {
        self.cols
    }

    /// Try to get the number of rows in the current terminal,
    /// or assume 24 if it fails.
    fn get_rows(&self) -> usize {
        let (_, rows) = get_win_size(&self.out);
        rows
    }

    fn colors_enabled(&self) -> bool {
        self.colors_enabled
    }

    fn move_cursor_at_leftmost(&mut self, rdr: &mut PosixRawReader) -> Result<()> {
        if rdr.poll(0)? != 0 {
            debug!(target: "rustyline", "cannot request cursor location");
            return Ok(());
        }
        /* Report cursor location */
        self.write_and_flush(b"\x1b[6n")?;
        /* Read the response: ESC [ rows ; cols R */
        if rdr.poll(100)? == 0
            || rdr.next_char()? != '\x1b'
            || rdr.next_char()? != '['
            || read_digits_until(rdr, ';')?.is_none()
        {
            warn!(target: "rustyline", "cannot read initial cursor location");
            return Ok(());
        }
        let col = read_digits_until(rdr, 'R')?;
        debug!(target: "rustyline", "initial cursor location: {:?}", col);
        if col.is_some() && col != Some(1) {
            self.write_and_flush(b"\n")?;
        }
        Ok(())
    }
}

fn read_digits_until(rdr: &mut PosixRawReader, sep: char) -> Result<Option<u32>> {
    let mut num: u32 = 0;
    loop {
        match rdr.next_char()? {
            digit @ '0'..='9' => {
                num = num
                    .saturating_mul(10)
                    .saturating_add(digit.to_digit(10).unwrap());
                continue;
            }
            c if c == sep => break,
            _ => return Ok(None),
        }
    }
    Ok(Some(num))
}

static SIGWINCH_ONCE: sync::Once = sync::Once::new();
static SIGWINCH: AtomicBool = AtomicBool::new(false);

fn install_sigwinch_handler() {
    SIGWINCH_ONCE.call_once(|| unsafe {
        let sigwinch = signal::SigAction::new(
            signal::SigHandler::Handler(sigwinch_handler),
            signal::SaFlags::empty(),
            signal::SigSet::empty(),
        );
        let _ = signal::sigaction(signal::SIGWINCH, &sigwinch);
    });
}

extern "C" fn sigwinch_handler(_: libc::c_int) {
    SIGWINCH.store(true, Ordering::SeqCst);
    debug!(target: "rustyline", "SIGWINCH");
}

#[cfg(not(test))]
pub type Terminal = PosixTerminal;

#[derive(Clone, Debug)]
pub struct PosixTerminal {
    unsupported: bool,
    stdin_isatty: bool,
    stdstream_isatty: bool,
    pub(crate) color_mode: ColorMode,
    stream_type: OutputStreamType,
    tab_stop: usize,
    bell_style: BellStyle,
    raw_mode: Arc<AtomicBool>,
    // external print reader
    pipe_reader: Option<Arc<Mutex<BufReader<File>>>>,
    // external print writer
    pipe_writer: Option<Arc<Mutex<File>>>,
}

impl PosixTerminal {
    fn colors_enabled(&self) -> bool {
        match self.color_mode {
            ColorMode::Enabled => self.stdstream_isatty,
            ColorMode::Forced => true,
            ColorMode::Disabled => false,
        }
    }
}

impl Term for PosixTerminal {
    type ExternalPrinter = ExternalPrinter;
    type Mode = PosixMode;
    type Reader = PosixRawReader;
    type Writer = PosixRenderer;

    fn new(
        color_mode: ColorMode,
        stream_type: OutputStreamType,
        tab_stop: usize,
        bell_style: BellStyle,
    ) -> Self {
        let term = Self {
            unsupported: is_unsupported_term(),
            stdin_isatty: is_a_tty(STDIN_FILENO),
            stdstream_isatty: is_a_tty(stream_type.as_raw_fd()),
            color_mode,
            stream_type,
            tab_stop,
            bell_style,
            raw_mode: Arc::new(AtomicBool::new(false)),
            pipe_reader: None,
            pipe_writer: None,
        };
        if !term.unsupported && term.stdin_isatty && term.stdstream_isatty {
            install_sigwinch_handler();
        }
        term
    }

    // Init checks:

    /// Check if current terminal can provide a rich line-editing user
    /// interface.
    fn is_unsupported(&self) -> bool {
        self.unsupported
    }

    /// check if stdin is connected to a terminal.
    fn is_stdin_tty(&self) -> bool {
        self.stdin_isatty
    }

    fn is_output_tty(&self) -> bool {
        self.stdstream_isatty
    }

    // Interactive loop:

    fn enable_raw_mode(&mut self) -> Result<Self::Mode> {
        use nix::errno::Errno::ENOTTY;
        use nix::sys::termios::{ControlFlags, InputFlags, LocalFlags, SpecialCharacterIndices};
        if !self.stdin_isatty {
            return Err(nix::Error::from_errno(ENOTTY).into());
        }
        let original_mode = termios::tcgetattr(STDIN_FILENO)?;
        let mut raw = original_mode.clone();
        // disable BREAK interrupt, CR to NL conversion on input,
        // input parity check, strip high bit (bit 8), output flow control
        raw.input_flags &= !(InputFlags::BRKINT
            | InputFlags::ICRNL
            | InputFlags::INPCK
            | InputFlags::ISTRIP
            | InputFlags::IXON);
        // we don't want raw output, it turns newlines into straight line feeds
        // disable all output processing
        // raw.c_oflag = raw.c_oflag & !(OutputFlags::OPOST);

        // character-size mark (8 bits)
        raw.control_flags |= ControlFlags::CS8;
        // disable echoing, canonical mode, extended input processing and signals
        raw.local_flags &=
            !(LocalFlags::ECHO | LocalFlags::ICANON | LocalFlags::IEXTEN | LocalFlags::ISIG);
        raw.control_chars[SpecialCharacterIndices::VMIN as usize] = 1; // One character-at-a-time input
        raw.control_chars[SpecialCharacterIndices::VTIME as usize] = 0; // with blocking read
        termios::tcsetattr(STDIN_FILENO, SetArg::TCSADRAIN, &raw)?;

        self.raw_mode.store(true, Ordering::SeqCst);
        // enable bracketed paste
        let out = if let Err(e) = write_and_flush(self.stream_type, BRACKETED_PASTE_ON) {
            debug!(target: "rustyline", "Cannot enable bracketed paste: {}", e);
            None
        } else {
            Some(self.stream_type)
        };

        // when all ExternalPrinter are dropped there is no need to use `pipe_reader`
        if let Some(ref arc) = self.pipe_writer {
            if Arc::strong_count(arc) == 1 {
                self.pipe_writer = None;
                self.pipe_reader = None;
            }
        }

        Ok(PosixMode {
            termios: original_mode,
            out,
            raw_mode: self.raw_mode.clone(),
        })
    }

    /// Create a RAW reader
    fn create_reader(&self, config: &Config) -> Result<PosixRawReader> {
<<<<<<< HEAD
        PosixRawReader::new(config, self.pipe_reader.clone())
=======
        Ok(PosixRawReader::new(config))
>>>>>>> 232b8d9a
    }

    fn create_writer(&self) -> PosixRenderer {
        PosixRenderer::new(
            self.stream_type,
            self.tab_stop,
            self.colors_enabled(),
            self.bell_style,
        )
    }

    fn create_external_printer(&mut self) -> Result<ExternalPrinter> {
        if let Some(ref writer) = self.pipe_writer {
            return Ok(ExternalPrinter {
                writer: writer.clone(),
                raw_mode: self.raw_mode.clone(),
                target: self.stream_type,
            });
        }
        if self.unsupported || !self.is_stdin_tty() || !self.is_output_tty() {
            use nix::errno::Errno::ENOTTY;
            return Err(nix::Error::from_errno(ENOTTY).into());
        }
        use nix::unistd::pipe;
        use std::os::unix::io::FromRawFd;
        let (r, w) = pipe()?;
        let reader = Arc::new(Mutex::new(BufReader::new(unsafe { File::from_raw_fd(r) })));
        let writer = Arc::new(Mutex::new(unsafe { File::from_raw_fd(w) }));
        self.pipe_reader.replace(reader);
        self.pipe_writer.replace(writer.clone());
        Ok(ExternalPrinter {
            writer,
            raw_mode: self.raw_mode.clone(),
            target: self.stream_type,
        })
    }
}

#[derive(Debug)]
pub struct ExternalPrinter {
    writer: Arc<Mutex<File>>,
    raw_mode: Arc<AtomicBool>,
    target: OutputStreamType,
}

impl Write for ExternalPrinter {
    fn write(&mut self, buf: &[u8]) -> io::Result<usize> {
        // write directly to stdout/stderr while not in raw mode
        if !self.raw_mode.load(Ordering::SeqCst) {
            match self.target {
                OutputStreamType::Stderr => io::stderr().write(buf),
                OutputStreamType::Stdout => io::stdout().write(buf),
            }
        } else if let Ok(mut writer) = self.writer.lock() {
            writer.write(buf)
        } else {
            Err(io::Error::from(ErrorKind::Other)) // FIXME
        }
    }

    fn flush(&mut self) -> io::Result<()> {
        if !self.raw_mode.load(Ordering::SeqCst) {
            match self.target {
                OutputStreamType::Stderr => io::stderr().flush(),
                OutputStreamType::Stdout => io::stdout().flush(),
            }
        } else if let Ok(mut writer) = self.writer.lock() {
            writer.flush()
        } else {
            Err(io::Error::from(ErrorKind::Other)) // FIXME
        }
    }
}

#[cfg(not(test))]
pub fn suspend() -> Result<()> {
    use nix::unistd::Pid;
    // suspend the whole process group
    signal::kill(Pid::from_raw(0), signal::SIGTSTP)?;
    Ok(())
}

fn write_and_flush(out: OutputStreamType, buf: &[u8]) -> Result<()> {
    match out {
        OutputStreamType::Stdout => {
            io::stdout().write_all(buf)?;
            io::stdout().flush()?;
        }
        OutputStreamType::Stderr => {
            io::stderr().write_all(buf)?;
            io::stderr().flush()?;
        }
    }
    Ok(())
}

#[cfg(test)]
mod test {
    use super::{Position, PosixRenderer, PosixTerminal, Renderer};
    use crate::config::{BellStyle, OutputStreamType};
    use crate::line_buffer::LineBuffer;

    #[test]
    #[ignore]
    fn prompt_with_ansi_escape_codes() {
        let out = PosixRenderer::new(OutputStreamType::Stdout, 4, true, BellStyle::default());
        let pos = out.calculate_position("\x1b[1;32m>>\x1b[0m ", Position::default());
        assert_eq!(3, pos.col);
        assert_eq!(0, pos.row);
    }

    #[test]
    fn test_unsupported_term() {
        ::std::env::set_var("TERM", "xterm");
        assert_eq!(false, super::is_unsupported_term());

        ::std::env::set_var("TERM", "dumb");
        assert_eq!(true, super::is_unsupported_term());
    }

    #[test]
    fn test_send() {
        fn assert_send<T: Send>() {}
        assert_send::<PosixTerminal>();
    }

    #[test]
    fn test_sync() {
        fn assert_sync<T: Sync>() {}
        assert_sync::<PosixTerminal>();
    }

    #[test]
    fn test_line_wrap() {
        let mut out = PosixRenderer::new(OutputStreamType::Stdout, 4, true, BellStyle::default());
        let prompt = "> ";
        let default_prompt = true;
        let prompt_size = out.calculate_position(prompt, Position::default());

        let mut line = LineBuffer::init("", 0, None);
        let old_layout = out.compute_layout(prompt_size, default_prompt, &line, None);
        assert_eq!(Position { col: 2, row: 0 }, old_layout.cursor);
        assert_eq!(old_layout.cursor, old_layout.end);

        assert_eq!(Some(true), line.insert('a', out.cols - prompt_size.col + 1));
        let new_layout = out.compute_layout(prompt_size, default_prompt, &line, None);
        assert_eq!(Position { col: 1, row: 1 }, new_layout.cursor);
        assert_eq!(new_layout.cursor, new_layout.end);
        out.refresh_line(prompt, &line, None, &old_layout, &new_layout, None)
            .unwrap();
        #[rustfmt::skip]
        assert_eq!(
            "\r\u{1b}[0K> aaaaaaaaaaaaaaaaaaaaaaaaaaaaaaaaaaaaaaaaaaaaaaaaaaaaaaaaaaaaaaaaaaaaaaaaaaaaaaa\r\u{1b}[1C",
            out.buffer
        );
    }
}<|MERGE_RESOLUTION|>--- conflicted
+++ resolved
@@ -190,13 +190,8 @@
 const RXVT_CTRL_SHIFT: char = '@';
 
 impl PosixRawReader {
-<<<<<<< HEAD
-    fn new(config: &Config, pipe_reader: Option<Arc<Mutex<BufReader<File>>>>) -> Result<Self> {
-        Ok(Self {
-=======
-    fn new(config: &Config) -> Self {
+    fn new(config: &Config, pipe_reader: Option<Arc<Mutex<BufReader<File>>>>) -> Self {
         Self {
->>>>>>> 232b8d9a
             stdin: StdinRaw {},
             timeout_ms: config.keyseq_timeout(),
             buf: [0; 1],
@@ -205,13 +200,9 @@
                 c: None,
                 valid: true,
             },
-<<<<<<< HEAD
             pipe_reader,
             fds: FdSet::new(),
-        })
-=======
-        }
->>>>>>> 232b8d9a
+        }
     }
 
     /// Handle \E <seq1> sequences
@@ -685,7 +676,6 @@
 }
 
 impl RawReader for PosixRawReader {
-<<<<<<< HEAD
     fn wait_for_input(&mut self, single_esc_abort: bool) -> Result<Event> {
         match self.pipe_reader {
             Some(_) => self.select(single_esc_abort),
@@ -693,10 +683,7 @@
         }
     }
 
-    fn next_key(&mut self, single_esc_abort: bool) -> Result<KeyPress> {
-=======
     fn next_key(&mut self, single_esc_abort: bool) -> Result<KeyEvent> {
->>>>>>> 232b8d9a
         let c = self.next_char()?;
 
         let mut key = KeyEvent::new(c, M::NONE);
@@ -1201,11 +1188,7 @@
 
     /// Create a RAW reader
     fn create_reader(&self, config: &Config) -> Result<PosixRawReader> {
-<<<<<<< HEAD
-        PosixRawReader::new(config, self.pipe_reader.clone())
-=======
-        Ok(PosixRawReader::new(config))
->>>>>>> 232b8d9a
+        Ok(PosixRawReader::new(config, self.pipe_reader.clone()))
     }
 
     fn create_writer(&self) -> PosixRenderer {
