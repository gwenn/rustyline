--- conflicted
+++ resolved
@@ -54,12 +54,8 @@
 use consts::KeyPress;
 use history::{Direction, History};
 use line_buffer::{LineBuffer, MAX_LINE, WordAction};
-<<<<<<< HEAD
 use kill_ring::{Mode, KillRing};
-=======
-use kill_ring::KillRing;
 pub use config::{CompletionType, Config, HistoryDuplicates};
->>>>>>> b8fde554
 
 /// The error type for I/O and Linux Syscalls (Errno)
 pub type Result<T> = result::Result<T, error::ReadlineError>;
@@ -883,11 +879,7 @@
             KeyPress::Ctrl('K') => {
                 // Kill the text from point to the end of the line.
                 if let Some(text) = try!(edit_kill_line(&mut s)) {
-<<<<<<< HEAD
-                    kill_ring.kill(&text, Mode::Append)
-=======
-                    editor.kill_ring.kill(&text, true)
->>>>>>> b8fde554
+                    editor.kill_ring.kill(&text, Mode::Append)
                 }
             }
             KeyPress::Ctrl('L') => {
@@ -915,11 +907,7 @@
             KeyPress::Ctrl('U') => {
                 // Kill backward from point to the beginning of the line.
                 if let Some(text) = try!(edit_discard_line(&mut s)) {
-<<<<<<< HEAD
-                    kill_ring.kill(&text, Mode::Prepend)
-=======
-                    editor.kill_ring.kill(&text, false)
->>>>>>> b8fde554
+                    editor.kill_ring.kill(&text, Mode::Prepend)
                 }
             }
             #[cfg(unix)]
@@ -932,11 +920,7 @@
             KeyPress::Ctrl('W') => {
                 // Kill the word behind point, using white space as a word boundary
                 if let Some(text) = try!(edit_delete_prev_word(&mut s, char::is_whitespace)) {
-<<<<<<< HEAD
-                    kill_ring.kill(&text, Mode::Prepend)
-=======
-                    editor.kill_ring.kill(&text, false)
->>>>>>> b8fde554
+                    editor.kill_ring.kill(&text, Mode::Prepend)
                 }
             }
             KeyPress::Ctrl('Y') => {
@@ -966,11 +950,7 @@
                 // Kill from the cursor to the start of the current word, or, if between words, to the start of the previous word.
                 if let Some(text) = try!(edit_delete_prev_word(&mut s,
                                                                |ch| !ch.is_alphanumeric())) {
-<<<<<<< HEAD
-                    kill_ring.kill(&text, Mode::Prepend)
-=======
-                    editor.kill_ring.kill(&text, false)
->>>>>>> b8fde554
+                    editor.kill_ring.kill(&text, Mode::Prepend)
                 }
             }
             KeyPress::Meta('<') => {
@@ -996,11 +976,7 @@
             KeyPress::Meta('D') => {
                 // kill one word forward
                 if let Some(text) = try!(edit_delete_word(&mut s)) {
-<<<<<<< HEAD
-                    kill_ring.kill(&text, Mode::Append)
-=======
-                    editor.kill_ring.kill(&text, true)
->>>>>>> b8fde554
+                    editor.kill_ring.kill(&text, Mode::Append)
                 }
             }
             KeyPress::Meta('F') => {
