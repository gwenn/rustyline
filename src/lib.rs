//! Readline for Rust
//!
//! This implementation is based on [Antirez's Linenoise](https://github.com/antirez/linenoise)
//!
//! # Example
//!
//! Usage
//!
//! ```
//! let mut rl = rustyline::Editor::new();
//! let readline = rl.readline(">> ");
//! match readline {
//!     Ok(line) => println!("Line: {:?}",line),
//!     Err(_)   => println!("No input"),
//! }
//! ```
#![feature(io)]
#![feature(str_char)]
#![feature(unicode)]
#![cfg_attr(feature="clippy", feature(plugin))]
#![cfg_attr(feature="clippy", plugin(clippy))]

extern crate libc;
extern crate nix;
extern crate unicode_width;

pub mod completion;
#[allow(non_camel_case_types)]
mod consts;
pub mod error;
pub mod history;
mod kill_ring;

use std::fmt;
use std::io::{self, Read, Write};
use std::path::Path;
use std::result;
use std::sync;
use std::sync::atomic;
use nix::errno::Errno;
use nix::sys::signal;
use nix::sys::termios;

use completion::Completer;
use consts::{KeyPress, char_to_key_press};
use history::History;
use kill_ring::KillRing;

/// The error type for I/O and Linux Syscalls (Errno)
pub type Result<T> = result::Result<T, error::ReadlineError>;

// Represent the state during line editing.
struct State<'out, 'prompt> {
    out: &'out mut Write,
    prompt: &'prompt str, // Prompt to display
    prompt_size: Position, // Prompt Unicode width and height
    buf: String, // Edited line buffer
    pos: usize, // Current cursor position (byte position)
    cursor: Position, // Cursor position (relative to the start of the prompt for `row`)
    cols: usize, // Number of columns in terminal
    history_index: usize, // The history index we are currently editing.
    history_end: String, // Current edited line before history browsing
}

#[derive(Copy, Clone, Debug, Default)]
struct Position {
    col: usize,
    row: usize,
}

impl<'out, 'prompt> State<'out, 'prompt> {
    fn new(out: &'out mut Write,
           prompt: &'prompt str,
           capacity: usize,
           cols: usize,
           history_index: usize)
           -> State<'out, 'prompt> {
        let prompt_size = calculate_position(prompt, Default::default(), cols);
        State {
            out: out,
            prompt: prompt,
            prompt_size: prompt_size,
            buf: String::with_capacity(capacity),
            pos: 0,
            cursor: prompt_size,
            cols: cols,
            history_index: history_index,
            history_end: String::new(),
        }
    }

    fn update_buf<S: Into<String>>(&mut self, buf: S) {
        self.buf = buf.into();
        if self.buf.capacity() < MAX_LINE {
            let cap = self.buf.capacity();
            self.buf.reserve_exact(MAX_LINE - cap);
        }
    }

    /// Rewrite the currently edited line accordingly to the buffer content,
    /// cursor position, and number of columns of the terminal.
    fn refresh_line(&mut self) -> Result<()> {
        let prompt_size = self.prompt_size;
        self.refresh(self.prompt, prompt_size)
    }

    fn refresh_prompt_and_line(&mut self, prompt: &str) -> Result<()> {
        let prompt_size = calculate_position(prompt, Default::default(), self.cols);
        self.refresh(prompt, prompt_size)
    }

    fn refresh(&mut self, prompt: &str, prompt_size: Position) -> Result<()> {
        use std::fmt::Write;

        let end_pos = calculate_position(&self.buf, prompt_size, self.cols);
        let cursor = calculate_position(&self.buf[..self.pos], prompt_size, self.cols);

        let mut ab = String::new();
        let cursor_row_movement = self.cursor.row - self.prompt_size.row;
        // move the cursor up as required
        if cursor_row_movement > 0 {
            ab.write_fmt(format_args!("\x1b[{}A", cursor_row_movement)).unwrap();
        }
        // position at the start of the prompt, clear to end of screen
        ab.push_str("\r\x1b[J");
        // display the prompt
        ab.push_str(prompt);
        // display the input line
        ab.push_str(&self.buf);
        // we have to generate our own newline on line wrap
        if end_pos.col == 0 && end_pos.row > 0 {
            ab.push_str("\n");
        }
        // position the cursor
        let cursor_row_movement = end_pos.row - cursor.row;
        // move the cursor up as required
        if cursor_row_movement > 0 {
            ab.write_fmt(format_args!("\x1b[{}A", cursor_row_movement)).unwrap();
        }
        // position the cursor within the line
        if cursor.col > 0 {
            ab.write_fmt(format_args!("\r\x1b[{}C", cursor.col)).unwrap();
        } else {
            ab.push('\r');
        }

        self.cursor = cursor;

        write_and_flush(self.out, ab.as_bytes())
    }
}

impl<'out, 'prompt> fmt::Debug for State<'out, 'prompt> {
    fn fmt(&self, f: &mut fmt::Formatter) -> fmt::Result {
        f.debug_struct("State")
         .field("prompt", &self.prompt)
         .field("prompt_size", &self.prompt_size)
         .field("buf", &self.buf)
         .field("buf length", &self.buf.len())
         .field("buf capacity", &self.buf.capacity())
         .field("pos", &self.pos)
         .field("cursor", &self.cursor)
         .field("cols", &self.cols)
         .field("history_index", &self.history_index)
         .field("history_end", &self.history_end)
         .finish()
    }
}

/// Maximum buffer size for the line read
static MAX_LINE: usize = 4096;

/// Unsupported Terminals that don't support RAW mode
static UNSUPPORTED_TERM: [&'static str; 3] = ["dumb", "cons25", "emacs"];

<<<<<<< HEAD
/// Check to see if STDIN is a TTY
fn is_a_tty() -> bool {
    unsafe { libc::isatty(libc::STDIN_FILENO as i32) != 0 }
=======
/// Check to see if `fd` is a TTY
fn is_a_tty(fd: libc::c_int) -> bool {
    let isatty = unsafe { libc::isatty(fd) } != 0;
    isatty
>>>>>>> 13c51220
}

/// Check to see if the current `TERM` is unsupported
fn is_unsupported_term() -> bool {
    use std::ascii::AsciiExt;
    match std::env::var("TERM") {
        Ok(term) => {
            let mut unsupported = false;
            for iter in &UNSUPPORTED_TERM {
                unsupported = (*iter).eq_ignore_ascii_case(&term)
            }
            unsupported
        }
        Err(_) => false,
    }
}

fn from_errno(errno: Errno) -> error::ReadlineError {
    error::ReadlineError::from(nix::Error::from_errno(errno))
}

/// Enable raw mode for the TERM
fn enable_raw_mode() -> Result<termios::Termios> {
    use nix::sys::termios::{BRKINT, ICRNL, INPCK, ISTRIP, IXON, OPOST, CS8, ECHO, ICANON, IEXTEN,
                            ISIG, VMIN, VTIME};
<<<<<<< HEAD
    if !is_a_tty() {
        return Err(from_errno(Errno::ENOTTY));
=======
    if !is_a_tty(libc::STDIN_FILENO) {
        Err(from_errno(Errno::ENOTTY))
    } else {
        let original_term = try!(termios::tcgetattr(libc::STDIN_FILENO));
        let mut raw = original_term;
        raw.c_iflag = raw.c_iflag & !(BRKINT | ICRNL | INPCK | ISTRIP | IXON); // disable BREAK interrupt, CR to NL conversion on input, input parity check, strip high bit (bit 8), output flow control
        raw.c_oflag = raw.c_oflag & !(OPOST); // disable all output processing
        raw.c_cflag = raw.c_cflag | (CS8); // character-size mark (8 bits)
        raw.c_lflag = raw.c_lflag & !(ECHO | ICANON | IEXTEN | ISIG); // disable echoing, canonical mode, extended input processing and signals
        raw.c_cc[VMIN] = 1; // One character-at-a-time input
        raw.c_cc[VTIME] = 0; // with blocking read
        try!(termios::tcsetattr(libc::STDIN_FILENO, termios::TCSAFLUSH, &raw));
        Ok(original_term)
>>>>>>> 13c51220
    }
    let original_term = try!(termios::tcgetattr(libc::STDIN_FILENO));
    let mut raw = original_term;
    raw.c_iflag = raw.c_iflag & !(BRKINT | ICRNL | INPCK | ISTRIP | IXON); // disable BREAK interrupt, CR to NL conversion on input, input parity check, strip high bit (bit 8), output flow control
    raw.c_oflag = raw.c_oflag & !(OPOST); // disable all output processing
    raw.c_cflag = raw.c_cflag | (CS8); // character-size mark (8 bits)
    raw.c_lflag = raw.c_lflag & !(ECHO | ICANON | IEXTEN | ISIG); // disable echoing, canonical mode, extended input processing and signals
    raw.c_cc[VMIN] = 1; // One character-at-a-time input
    raw.c_cc[VTIME] = 0; // with blocking read
    try!(termios::tcsetattr(libc::STDIN_FILENO, termios::TCSAFLUSH, &raw));
    Ok(original_term)
}

/// Disable Raw mode for the term
fn disable_raw_mode(original_termios: termios::Termios) -> Result<()> {
    try!(termios::tcsetattr(libc::STDIN_FILENO, termios::TCSAFLUSH, &original_termios));
    Ok(())
}

#[cfg(any(target_os = "macos", target_os = "freebsd"))]
const TIOCGWINSZ: libc::c_ulong = 0x40087468;

#[cfg(any(target_os = "linux", target_os = "android"))]
const TIOCGWINSZ: libc::c_ulong = 0x5413;

/// Try to get the number of columns in the current terminal,
/// or assume 80 if it fails.
#[cfg(any(target_os = "linux",
          target_os = "android",
          target_os = "macos",
          target_os = "freebsd"))]
fn get_columns() -> usize {
    use std::mem::zeroed;
    use libc::c_ushort;
    use libc;

    unsafe {
        #[repr(C)]
        struct winsize {
            ws_row: c_ushort,
            ws_col: c_ushort,
            ws_xpixel: c_ushort,
            ws_ypixel: c_ushort,
        }

        let mut size: winsize = zeroed();
        match libc::ioctl(libc::STDOUT_FILENO, TIOCGWINSZ, &mut size) {
            0 => size.ws_col as usize, // TODO getCursorPosition
            _ => 80,
        }
    }
}

fn write_and_flush(w: &mut Write, buf: &[u8]) -> Result<()> {
    try!(w.write_all(buf));
    try!(w.flush());
    Ok(())
}

/// Clear the screen. Used to handle ctrl+l
pub fn clear_screen(out: &mut Write) -> Result<()> {
    write_and_flush(out, b"\x1b[H\x1b[2J")
}

/// Beep, used for completion when there is nothing to complete or when all
/// the choices were already shown.
fn beep() -> Result<()> {
    write_and_flush(&mut io::stderr(), b"\x07") // TODO bell-style
}

/// Calculate the number of columns and rows used to display `s` on a `cols` width terminal
/// starting at `orig`.
/// Control characters are treated as having zero width.
/// Characters with 2 column width are correctly handled (not splitted).
fn calculate_position(s: &str, orig: Position, cols: usize) -> Position {
    let mut pos = orig.clone();
    let mut esc_seq = 0;
    for c in s.chars() {
        let cw = if esc_seq == 1 {
            if c == '[' {
                // CSI
                esc_seq = 2;
            } else {
                // two-character sequence
                esc_seq = 0;
            }
            None
        } else if esc_seq == 2 {
            if c == ';' || (c >= '0' && c <= '9') {
            } else if c == 'm' {
                // last
                esc_seq = 0;
            } else {
                // not supported
                esc_seq = 0;
            }
            None
        } else if c == '\x1b' {
            esc_seq = 1;
            None
        } else if c == '\n' {
            pos.col = 0;
            pos.row += 1;
            None
        } else {
            unicode_width::UnicodeWidthChar::width(c)
        };
        if let Some(cw) = cw {
            pos.col += cw;
            if pos.col > cols {
                pos.row += 1;
                pos.col = cw;
            }
        }
    }
    if pos.col == cols {
        pos.col = 0;
        pos.row += 1;
    }
    pos
}

/// Insert the character `ch` at cursor current position.
fn edit_insert(s: &mut State, ch: char) -> Result<()> {
    if s.buf.len() < s.buf.capacity() {
        if s.pos == s.buf.len() {
            s.buf.push(ch);
            s.pos += ch.len_utf8();
            if s.cursor.col + unicode_width::UnicodeWidthChar::width(ch).unwrap_or(0) < s.cols {
                // Avoid a full update of the line in the trivial case.
<<<<<<< HEAD
                write_and_flush(s.out, &s.bytes[0..size])
=======
                let bits = ch.encode_utf8();
                let bits = bits.as_slice();
                write_and_flush(s.out, bits)
>>>>>>> 13c51220
            } else {
                s.refresh_line()
            }
        } else {
            s.buf.insert(s.pos, ch);
            s.pos += ch.len_utf8();
            s.refresh_line()
        }
    } else {
        Ok(())
    }
}

// Yank/paste `text` at current position.
fn edit_yank(s: &mut State, text: &str) -> Result<()> {
    if text.len() == 0 || (s.buf.len() + text.len()) > s.buf.capacity() {
        return Ok(());
    }
    if s.pos == s.buf.len() {
        s.buf.push_str(text);
    } else {
        insert_str(&mut s.buf, s.pos, text);
    }
    s.pos += text.len();
    s.refresh_line()
}

fn insert_str(buf: &mut String, idx: usize, s: &str) {
    use std::ptr;

    let len = buf.len();
    assert!(idx <= len);
    assert!(buf.is_char_boundary(idx));
    let amt = s.len();
    buf.reserve(amt);

    unsafe {
        let v = buf.as_mut_vec();
        ptr::copy(v.as_ptr().offset(idx as isize),
                  v.as_mut_ptr().offset((idx + amt) as isize),
                  len - idx);
        ptr::copy_nonoverlapping(s.as_ptr(), v.as_mut_ptr().offset(idx as isize), amt);
        v.set_len(len + amt);
    }
}

// Delete previously yanked text and yank/paste `text` at current position.
fn edit_yank_pop(s: &mut State, yank_size: usize, text: &str) -> Result<()> {
    s.buf.drain((s.pos - yank_size)..s.pos);
    s.pos -= yank_size;
    edit_yank(s, text)
}

/// Move cursor on the left.
fn edit_move_left(s: &mut State) -> Result<()> {
    if s.pos > 0 {
        let ch = s.buf.char_at_reverse(s.pos);
        s.pos -= ch.len_utf8();
        s.refresh_line()
    } else {
        Ok(())
    }
}

/// Move cursor on the right.
fn edit_move_right(s: &mut State) -> Result<()> {
    if s.pos == s.buf.len() {
        return Ok(());
    }
    let ch = s.buf.char_at(s.pos);
    s.pos += ch.len_utf8();
    s.refresh_line()
}

/// Move cursor to the start of the line.
fn edit_move_home(s: &mut State) -> Result<()> {
    if s.pos > 0 {
        s.pos = 0;
        s.refresh_line()
    } else {
        Ok(())
    }
}

/// Move cursor to the end of the line.
fn edit_move_end(s: &mut State) -> Result<()> {
    if s.pos == s.buf.len() {
        return Ok(());
    }
    s.pos = s.buf.len();
    s.refresh_line()
}

/// Delete the character at the right of the cursor without altering the cursor
/// position. Basically this is what happens with the "Delete" keyboard key.
fn edit_delete(s: &mut State) -> Result<()> {
    if !s.buf.is_empty() && s.pos < s.buf.len() {
        s.buf.remove(s.pos);
        s.refresh_line()
    } else {
        Ok(())
    }
}

/// Backspace implementation.
fn edit_backspace(s: &mut State) -> Result<()> {
    if s.pos > 0 && !s.buf.is_empty() {
        let ch = s.buf.char_at_reverse(s.pos);
        s.pos -= ch.len_utf8();
        s.buf.remove(s.pos);
        s.refresh_line()
    } else {
        Ok(())
    }
}

/// Kill the text from point to the end of the line.
fn edit_kill_line(s: &mut State) -> Result<Option<String>> {
    if !s.buf.is_empty() && s.pos < s.buf.len() {
        let text = s.buf.drain(s.pos..).collect();
        try!(s.refresh_line());
        Ok(Some(text))
    } else {
        Ok(None)
    }
}

/// Kill backward from point to the beginning of the line.
fn edit_discard_line(s: &mut State) -> Result<Option<String>> {
    if s.pos > 0 && !s.buf.is_empty() {
        let text = s.buf.drain(..s.pos).collect();
        s.pos = 0;
        try!(s.refresh_line());
        Ok(Some(text))
    } else {
        Ok(None)
    }
}

/// Exchange the char before cursor with the character at cursor.
fn edit_transpose_chars(s: &mut State) -> Result<()> {
    if s.pos > 0 && s.pos < s.buf.len() {
        // TODO should work even if s.pos == s.buf.len()
        let ch = s.buf.remove(s.pos);
        let size = ch.len_utf8();
        let other_ch = s.buf.char_at_reverse(s.pos);
        let other_size = other_ch.len_utf8();
        s.buf.insert(s.pos - other_size, ch);
        if s.pos != s.buf.len() - size {
            s.pos += size;
        } else if size >= other_size {
            s.pos += size - other_size;
        } else {
            s.pos -= other_size - size;
        }
        s.refresh_line()
    } else {
        Ok(())
    }
}

/// Delete the previous word, maintaining the cursor at the start of the
/// current word.
fn edit_delete_prev_word<F>(s: &mut State, test: F) -> Result<Option<String>>
    where F: Fn(char) -> bool
{
    if s.pos > 0 {
        let old_pos = s.pos;
        let mut ch = s.buf.char_at_reverse(s.pos);
        // eat any spaces on the left
        while s.pos > 0 && test(ch) {
            s.pos -= ch.len_utf8();
            ch = s.buf.char_at_reverse(s.pos);
        }
        // eat any non-spaces on the left
        while s.pos > 0 && !test(ch) {
            s.pos -= ch.len_utf8();
            ch = s.buf.char_at_reverse(s.pos);
        }
        let text = s.buf.drain(s.pos..old_pos).collect();
        try!(s.refresh_line());
        Ok(Some(text))
    } else {
        Ok(None)
    }
}

/// Kill from the cursor to the end of the current word, or, if between words, to the end of the next word.
fn edit_delete_word(s: &mut State) -> Result<Option<String>> {
    if s.pos < s.buf.len() {
        let mut pos = s.pos;
        let mut ch = s.buf.char_at(pos);
        while pos < s.buf.len() && !ch.is_alphanumeric() {
            pos += ch.len_utf8();
            ch = s.buf.char_at(pos);
        }
        while pos < s.buf.len() && ch.is_alphanumeric() {
            pos += ch.len_utf8();
            ch = s.buf.char_at(pos);
        }
        let text = s.buf.drain(s.pos..pos).collect();
        try!(s.refresh_line());
        Ok(Some(text))
    } else {
        Ok(None)
    }
}

/// Substitute the currently edited line with the next or previous history
/// entry.
fn edit_history_next(s: &mut State, history: &History, prev: bool) -> Result<()> {
    if history.is_empty() {
        return Ok(());
    }
    if s.history_index == history.len() {
        if prev {
            // Save the current edited line before to overwrite it
            s.history_end = s.buf.clone();
        } else {
            return Ok(());
        }
    } else if s.history_index == 0 && prev {
        return Ok(());
    }
    if prev {
        s.history_index -= 1;
    } else {
        s.history_index += 1;
    }
    if s.history_index < history.len() {
        let buf = history.get(s.history_index).unwrap();
        s.update_buf(buf.clone());
    } else {
        let buf = s.history_end.clone(); // TODO how to avoid cloning?
        s.update_buf(buf);
    };
    s.pos = s.buf.len();
    s.refresh_line()
}

/// Completes the line/word
fn complete_line<R: io::Read>(chars: &mut io::Chars<R>,
                              s: &mut State,
                              completer: &Completer)
                              -> Result<Option<char>> {
    let (start, candidates) = try!(completer.complete(&s.buf, s.pos));
    if candidates.is_empty() {
        try!(beep());
        Ok(None)
    } else {
        let mut ch;
        let mut i = 0;
        loop {
            // Show completion or original buffer
            if i < candidates.len() {
                let buf = s.buf.clone(); // TODO how to avoid cloning?
                let pos = s.pos;
                let (tmp_buf, tmp_pos) = completer.update(&s.buf, s.pos, start, &candidates[i]);
                s.buf = tmp_buf;
                s.pos = tmp_pos;
                try!(s.refresh_line());
                s.update_buf(buf);
                s.pos = pos;
            } else {
                try!(s.refresh_line());
            }

            ch = try!(chars.next().unwrap());
            let key = char_to_key_press(ch);
            match key {
                KeyPress::TAB => {
                    i = (i + 1) % (candidates.len() + 1); // Circular
                    if i == candidates.len() {
                        try!(beep());
                    }
                }
                KeyPress::ESC => {
                    // Re-show original buffer
                    if i < candidates.len() {
                        try!(s.refresh_line());
                    }
                    return Ok(None);
                }
                _ => {
                    // Update buffer and return
                    if i < candidates.len() {
                        let (buf, pos) = completer.update(&s.buf, s.pos, start, &candidates[i]);
                        s.update_buf(buf);
                        s.pos = pos;
                    }
                    break;
                }
            }
        }
        Ok(Some(ch))
    }
}

/// Incremental search
#[cfg_attr(feature="clippy", allow(if_not_else))]
fn reverse_incremental_search<R: io::Read>(chars: &mut io::Chars<R>,
                                           s: &mut State,
                                           history: &History)
                                           -> Result<Option<KeyPress>> {
    // Save the current edited line (and cursor position) before to overwrite it
    let original_buf = s.buf.clone();
    let original_pos = s.pos;

    let mut search_buf = String::new();
    let mut history_idx = history.len() - 1;
    let mut success = true;

    let mut ch;
    let mut key;
    // Display the reverse-i-search prompt and process chars
    loop {
        let prompt = if success {
            format!("(reverse-i-search)`{}': ", search_buf)
        } else {
            format!("(failed reverse-i-search)`{}': ", search_buf)
        };
        try!(s.refresh_prompt_and_line(&prompt));

        ch = try!(chars.next().unwrap());
        if !ch.is_control() {
            search_buf.push(ch);
        } else {
            key = char_to_key_press(ch);
            if key == KeyPress::ESC {
                key = try!(escape_sequence(chars));
            }
            match key {
                KeyPress::CTRL_H | KeyPress::BACKSPACE => {
                    search_buf.pop();
                    continue;
                }
                KeyPress::CTRL_R => {
                    if history_idx > 0 {
                        history_idx -= 1;
                    } else {
                        success = false;
                        continue;
                    }
                }
                KeyPress::CTRL_G => {
                    s.update_buf(original_buf);
                    s.pos = original_pos;
                    try!(s.refresh_line());
                    return Ok(None);
                }
                _ => break,
            }
        }
        success = match history.search(&search_buf, history_idx, true) {
            Some(idx) => {
                history_idx = idx;
                let entry = history.get(idx).unwrap();
                s.update_buf(entry.clone());
                s.pos = entry.find(&search_buf).unwrap();
                true
            }
            _ => false,
        };
    }
    Ok(Some(key))
}

fn escape_sequence<R: io::Read>(chars: &mut io::Chars<R>) -> Result<KeyPress> {
    // Read the next two bytes representing the escape sequence.
    let seq1 = try!(chars.next().unwrap());
    if seq1 == '[' {
        // ESC [ sequences.
        let seq2 = try!(chars.next().unwrap());
        if seq2.is_digit(10) {
            // Extended escape, read additional byte.
            let seq3 = try!(chars.next().unwrap());
            if seq3 == '~' {
                match seq2 {
                    '3' => Ok(KeyPress::ESC_SEQ_DELETE),
                    // TODO '1' // Home
                    // TODO '4' // End
                    _ => Ok(KeyPress::UNKNOWN_ESC_SEQ),
                }
            } else {
                Ok(KeyPress::UNKNOWN_ESC_SEQ)
            }
        } else {
            match seq2 {
                'A' => Ok(KeyPress::CTRL_P), // Up
                'B' => Ok(KeyPress::CTRL_N), // Down
                'C' => Ok(KeyPress::CTRL_F), // Right
                'D' => Ok(KeyPress::CTRL_B), // Left
                'F' => Ok(KeyPress::CTRL_E), // End
                'H' => Ok(KeyPress::CTRL_A), // Home
                _ => Ok(KeyPress::UNKNOWN_ESC_SEQ),
            }
        }
    } else if seq1 == 'O' {
        // ESC O sequences.
        let seq2 = try!(chars.next().unwrap());
        match seq2 {
            'F' => Ok(KeyPress::CTRL_E),
            'H' => Ok(KeyPress::CTRL_A),
            _ => Ok(KeyPress::UNKNOWN_ESC_SEQ),
        }
    } else {
        // TODO ESC-B (b): move backward a word (https://github.com/antirez/linenoise/pull/64, https://github.com/antirez/linenoise/pull/6)
        // TODO ESC-C (c): capitalize word after point
        // TODO ESC-F (f): move forward a word
        // TODO ESC-L (l): lowercase word after point
        // TODO ESC-N (n): search history forward not interactively
        // TODO ESC-P (p): search history backward not interactively
        // TODO ESC-R (r): Undo all changes made to this line.
        // TODO EST-T (t): transpose words
        // TODO ESC-U (u): uppercase word after point
        // TODO ESC-<: move to first entry in history
        // TODO ESC->: move to last entry in history
        match seq1 {
            'd' | 'D' => Ok(KeyPress::ESC_D),
            'y' | 'Y' => Ok(KeyPress::ESC_Y),
            '\x08' | '\x7f' => Ok(KeyPress::ESC_BACKSPACE),
            _ => {
                writeln!(io::stderr(), "key: {:?}, seq1, {:?}", KeyPress::ESC, seq1).unwrap();
                Ok(KeyPress::UNKNOWN_ESC_SEQ)
            }
        }
    }
}

/// Handles reading and editting the readline buffer.
/// It will also handle special inputs in an appropriate fashion
/// (e.g., C-c will exit readline)
#[cfg_attr(feature="clippy", allow(cyclomatic_complexity))]
fn readline_edit(prompt: &str,
                 history: &mut History,
                 completer: Option<&Completer>,
                 kill_ring: &mut KillRing,
                 original_termios: termios::Termios)
                 -> Result<String> {
    let mut stdout = io::stdout();
    try!(write_and_flush(&mut stdout, prompt.as_bytes()));

    kill_ring.reset();
    let mut s = State::new(&mut stdout, prompt, MAX_LINE, get_columns(), history.len());
    let stdin = io::stdin();
    let mut chars = stdin.lock().chars();
    loop {
        let c = chars.next().unwrap();
        if c.is_err() && SIGWINCH.compare_and_swap(true, false, atomic::Ordering::SeqCst) {
            s.cols = get_columns();
            try!(s.refresh_line());
            continue;
        }
        let mut ch = try!(c);
        if !ch.is_control() {
            kill_ring.reset();
            try!(edit_insert(&mut s, ch));
            continue;
        }

        let mut key = char_to_key_press(ch);
        // autocomplete
        if key == KeyPress::TAB && completer.is_some() {
            let next = try!(complete_line(&mut chars, &mut s, completer.unwrap()));
            if next.is_some() {
                kill_ring.reset();
                ch = next.unwrap();
                if !ch.is_control() {
                    try!(edit_insert(&mut s, ch));
                    continue;
                }
                key = char_to_key_press(ch);
            } else {
                continue;
            }
        } else if key == KeyPress::CTRL_R {
            // Search history backward
            let next = try!(reverse_incremental_search(&mut chars, &mut s, history));
            if next.is_some() {
                key = next.unwrap();
            } else {
                continue;
            }
        } else if key == KeyPress::ESC {
            // escape sequence
            key = try!(escape_sequence(&mut chars));
            if key == KeyPress::UNKNOWN_ESC_SEQ {
                continue;
            }
        }

        match key {
            KeyPress::CTRL_A => {
                kill_ring.reset();
                // Move to the beginning of line.
                try!(edit_move_home(&mut s))
            }
            KeyPress::CTRL_B => {
                kill_ring.reset();
                // Move back a character.
                try!(edit_move_left(&mut s))
            }
            KeyPress::CTRL_C => {
                kill_ring.reset();
                return Err(error::ReadlineError::Interrupted);
            }
            KeyPress::CTRL_D => {
                kill_ring.reset();
                if s.buf.is_empty() {
                    return Err(error::ReadlineError::Eof);
                } else {
                    // Delete (forward) one character at point.
                    try!(edit_delete(&mut s))
                }
            }
            KeyPress::CTRL_E => {
                kill_ring.reset();
                // Move to the end of line.
                try!(edit_move_end(&mut s))
            }
            KeyPress::CTRL_F => {
                kill_ring.reset();
                // Move forward a character.
                try!(edit_move_right(&mut s))
            }
            KeyPress::CTRL_H | KeyPress::BACKSPACE => {
                kill_ring.reset();
                // Delete one character backward.
                try!(edit_backspace(&mut s))
            }
            KeyPress::CTRL_K => {
                // Kill the text from point to the end of the line.
                if let Some(text) = try!(edit_kill_line(&mut s)) {
                    kill_ring.kill(&text, true)
                }
            }
            KeyPress::CTRL_L => {
                // Clear the screen leaving the current line at the top of the screen.
                try!(clear_screen(s.out));
                try!(s.refresh_line())
            }
            KeyPress::CTRL_N => {
                kill_ring.reset();
                // Fetch the next command from the history list.
                try!(edit_history_next(&mut s, history, false))
            }
            KeyPress::CTRL_P => {
                kill_ring.reset();
                // Fetch the previous command from the history list.
                try!(edit_history_next(&mut s, history, true))
            }
            KeyPress::CTRL_T => {
                kill_ring.reset();
                // Exchange the char before cursor with the character at cursor.
                try!(edit_transpose_chars(&mut s))
            }
            KeyPress::CTRL_U => {
                // Kill backward from point to the beginning of the line.
                if let Some(text) = try!(edit_discard_line(&mut s)) {
                    kill_ring.kill(&text, false)
                }
            }
            // TODO CTRL_V // Quoted insert
            KeyPress::CTRL_W => {
                // Kill the word behind point, using white space as a word boundary
<<<<<<< HEAD
                if let Some(text) = try!(edit_delete_prev_word(&mut s)) {
=======
                if let Some(text) = try!(edit_delete_prev_word(&mut s, char::is_whitespace)) {
>>>>>>> 13c51220
                    kill_ring.kill(&text, false)
                }
            }
            KeyPress::CTRL_Y => {
                // retrieve (yank) last item killed
                if let Some(text) = kill_ring.yank() {
                    try!(edit_yank(&mut s, text))
<<<<<<< HEAD
=======
                }
            }
            KeyPress::ESC_BACKSPACE => {
                // kill one word backward
                // Kill from the cursor the start of the current word, or, if between words, to the start of the previous word.
                if let Some(text) = try!(edit_delete_prev_word(&mut s,
                                                               |ch| !ch.is_alphanumeric())) {
                    kill_ring.kill(&text, false)
>>>>>>> 13c51220
                }
            }
            KeyPress::ESC_D => {
                // kill one word forward
                if let Some(text) = try!(edit_delete_word(&mut s)) {
                    kill_ring.kill(&text, true)
                }
            }
            KeyPress::CTRL_Z => {
                try!(disable_raw_mode(original_termios));
                try!(signal::raise(signal::SIGSTOP));
                try!(enable_raw_mode()); // TODO original_termios may have changed
                try!(s.refresh_line())
            }
            KeyPress::ESC_Y => {
                // yank-pop
                if let Some((yank_size, text)) = kill_ring.yank_pop() {
                    try!(edit_yank_pop(&mut s, yank_size, text))
                }
            }
            // TODO CTRL-_ // undo
            KeyPress::ESC_SEQ_DELETE => {
                kill_ring.reset();
                try!(edit_delete(&mut s))
            }
            KeyPress::ENTER | KeyPress::CTRL_J => {
<<<<<<< HEAD
                kill_ring.reset();
=======
>>>>>>> 13c51220
                // Accept the line regardless of where the cursor is.
                kill_ring.reset();
                try!(edit_move_end(&mut s));
                break;
            }
            _ => {
                kill_ring.reset();
                // Insert the character typed.
                try!(edit_insert(&mut s, ch))
            }
        }
    }
    Ok(s.buf)
}

<<<<<<< HEAD
/// Readline method that will enable RAW mode, call the `readline_edit()`
=======
struct Guard(termios::Termios);

#[allow(unused_must_use)]
impl Drop for Guard {
    fn drop(&mut self) {
        let Guard(termios) = *self;
        disable_raw_mode(termios);
    }
}

/// Readline method that will enable RAW mode, call the ```readline_edit()```
>>>>>>> 13c51220
/// method and disable raw mode
fn readline_raw(prompt: &str,
                history: &mut History,
                completer: Option<&Completer>,
                kill_ring: &mut KillRing)
                -> Result<String> {
    let original_termios = try!(enable_raw_mode());
    let guard = Guard(original_termios);
    let user_input = readline_edit(prompt, history, completer, kill_ring, original_termios);
    drop(guard); // try!(disable_raw_mode(original_termios));
    println!("");
    user_input
}

fn readline_direct() -> Result<String> {
    let mut line = String::new();
    if try!(io::stdin().read_line(&mut line)) > 0 {
        Ok(line)
    } else {
        Err(error::ReadlineError::Eof)
    }
}

/// Line editor
pub struct Editor<'completer> {
    unsupported_term: bool,
    stdin_isatty: bool,
    stdout_isatty: bool,
    // cols: usize, // Number of columns in terminal
    history: History,
    completer: Option<&'completer Completer>,
    kill_ring: KillRing,
}

impl<'completer> Editor<'completer> {
    pub fn new() -> Editor<'completer> {
        // TODO check what is done in rl_initialize()
        // if the number of columns is stored here, we need a SIGWINCH handler...
        let editor = Editor {
            unsupported_term: is_unsupported_term(),
            stdin_isatty: is_a_tty(libc::STDIN_FILENO),
            stdout_isatty: is_a_tty(libc::STDOUT_FILENO),
            history: History::new(),
            completer: None,
            kill_ring: KillRing::new(60),
        };
        if !editor.unsupported_term && editor.stdin_isatty && editor.stdout_isatty {
            install_sigwinch_handler();
        }
        editor
    }

    /// This method will read a line from STDIN and will display a `prompt`
    #[cfg_attr(feature="clippy", allow(if_not_else))]
    pub fn readline(&mut self, prompt: &str) -> Result<String> {
        if self.unsupported_term {
            // Write prompt and flush it to stdout
            let mut stdout = io::stdout();
            try!(write_and_flush(&mut stdout, prompt.as_bytes()));

            readline_direct()
        } else if !self.stdin_isatty {
            // Not a tty: read from file / pipe.
            readline_direct()
        } else {
            readline_raw(prompt,
                         &mut self.history,
                         self.completer,
                         &mut self.kill_ring)
        }
    }

    /// Load the history from the specified file.
    pub fn load_history<P: AsRef<Path> + ?Sized>(&mut self, path: &P) -> Result<()> {
        self.history.load(path)
    }
    /// Save the history in the specified file.
    pub fn save_history<P: AsRef<Path> + ?Sized>(&self, path: &P) -> Result<()> {
        self.history.save(path)
    }
    /// Add a new entry in the history.
    pub fn add_history_entry(&mut self, line: &str) -> bool {
        self.history.add(line)
    }
    /// Set the maximum length for the history.
    pub fn set_history_max_len(&mut self, max_len: usize) {
        self.history.set_max_len(max_len)
    }
    /// Clear history.
    pub fn clear_history(&mut self) {
        self.history.clear()
    }
    /// Return a reference to the history object.
    pub fn get_history(&mut self) -> &mut History {
        &mut self.history
    }

    /// Register a callback function to be called for tab-completion.
    pub fn set_completer(&mut self, completer: Option<&'completer Completer>) {
        self.completer = completer;
    }
}

impl<'completer> Default for Editor<'completer> {
    fn default() -> Editor<'completer> {
        Editor::new()
    }
}

impl<'completer> fmt::Debug for Editor<'completer> {
    fn fmt(&self, f: &mut fmt::Formatter) -> fmt::Result {
        f.debug_struct("State")
         .field("unsupported_term", &self.unsupported_term)
         .field("stdin_isatty", &self.stdin_isatty)
         .finish()
    }
}

static SIGWINCH_ONCE: sync::Once = sync::ONCE_INIT;
static SIGWINCH: atomic::AtomicBool = atomic::ATOMIC_BOOL_INIT;
fn install_sigwinch_handler() {
    SIGWINCH_ONCE.call_once(|| unsafe {
        let sigwinch = signal::SigAction::new(signal::SigHandler::Handler(sigwinch_handler),
                                              signal::SaFlag::empty(),
                                              signal::SigSet::empty());
        let _ = signal::sigaction(signal::SIGWINCH, &sigwinch);
    });
}
extern "C" fn sigwinch_handler(_: signal::SigNum) {
    SIGWINCH.store(true, atomic::Ordering::SeqCst);
}

#[cfg(test)]
mod test {
    use std::io::Write;
    use history::History;
    use completion::Completer;
    use State;
    use super::Result;

    fn init_state<'out>(out: &'out mut Write,
                        line: &str,
                        pos: usize,
                        cols: usize)
                        -> State<'out, 'static> {
        State {
            out: out,
            prompt: "",
            prompt_size: Default::default(),
            buf: String::from(line),
            pos: pos,
            cursor: Default::default(),
            cols: cols,
            history_index: 0,
            history_end: String::new(),
        }
    }

    #[test]
    fn insert() {
        let mut out = ::std::io::sink();
        let mut s = State::new(&mut out, "", 128, 80, 0);
        super::edit_insert(&mut s, 'α').unwrap();
        assert_eq!("α", s.buf);
        assert_eq!(2, s.pos);

        super::edit_insert(&mut s, 'ß').unwrap();
        assert_eq!("αß", s.buf);
        assert_eq!(4, s.pos);

        s.pos = 0;
        super::edit_insert(&mut s, 'γ').unwrap();
        assert_eq!("γαß", s.buf);
        assert_eq!(2, s.pos);
    }

    #[test]
    fn moves() {
        let mut out = ::std::io::sink();
        let mut s = init_state(&mut out, "αß", 4, 80);
        super::edit_move_left(&mut s).unwrap();
        assert_eq!("αß", s.buf);
        assert_eq!(2, s.pos);

        super::edit_move_right(&mut s).unwrap();
        assert_eq!("αß", s.buf);
        assert_eq!(4, s.pos);

        super::edit_move_home(&mut s).unwrap();
        assert_eq!("αß", s.buf);
        assert_eq!(0, s.pos);

        super::edit_move_end(&mut s).unwrap();
        assert_eq!("αß", s.buf);
        assert_eq!(4, s.pos);
    }

    #[test]
    fn delete() {
        let mut out = ::std::io::sink();
        let mut s = init_state(&mut out, "αß", 2, 80);
        super::edit_delete(&mut s).unwrap();
        assert_eq!("α", s.buf);
        assert_eq!(2, s.pos);

        super::edit_backspace(&mut s).unwrap();
        assert_eq!("", s.buf);
        assert_eq!(0, s.pos);
    }

    #[test]
    fn kill() {
        let mut out = ::std::io::sink();
        let mut s = init_state(&mut out, "αßγδε", 6, 80);
        let text = super::edit_kill_line(&mut s).unwrap();
        assert_eq!("αßγ", s.buf);
        assert_eq!(6, s.pos);
        assert_eq!(Some("δε".to_string()), text);

        s.pos = 4;
        let text = super::edit_discard_line(&mut s).unwrap();
        assert_eq!("γ", s.buf);
        assert_eq!(0, s.pos);
        assert_eq!(Some("αß".to_string()), text);
    }

    #[test]
    fn transpose() {
        let mut out = ::std::io::sink();
        let mut s = init_state(&mut out, "aßc", 1, 80);
        super::edit_transpose_chars(&mut s).unwrap();
        assert_eq!("ßac", s.buf);
        assert_eq!(3, s.pos);

        s.buf = String::from("aßc");
        s.pos = 3;
        super::edit_transpose_chars(&mut s).unwrap();
        assert_eq!("acß", s.buf);
        assert_eq!(2, s.pos);
    }

    #[test]
    fn delete_prev_word() {
        let mut out = ::std::io::sink();
        let mut s = init_state(&mut out, "a ß  c", 6, 80);
        let text = super::edit_delete_prev_word(&mut s, char::is_whitespace).unwrap();
        assert_eq!("a c", s.buf);
        assert_eq!(2, s.pos);
        assert_eq!(Some("ß  ".to_string()), text);
    }

    #[test]
    fn delete_word() {
        let mut out = ::std::io::sink();
        let mut s = init_state(&mut out, "a ß  c", 1, 80);
        let text = super::edit_delete_word(&mut s).unwrap();
        assert_eq!("a  c", s.buf);
        assert_eq!(1, s.pos);
        assert_eq!(Some(" ß".to_string()), text);
    }

    #[test]
    fn edit_history_next() {
        let mut out = ::std::io::sink();
        let line = "current edited line";
        let mut s = init_state(&mut out, line, 6, 80);
        let mut history = History::new();
        history.add("line0");
        history.add("line1");
        s.history_index = history.len();
        s.buf = String::from(line);

        for _ in 0..2 {
            super::edit_history_next(&mut s, &history, false).unwrap();
            assert_eq!(line, s.buf);
        }

        super::edit_history_next(&mut s, &history, true).unwrap();
        assert_eq!(line, s.history_end);
        assert_eq!(1, s.history_index);
        assert_eq!("line1", s.buf);

        for _ in 0..2 {
            super::edit_history_next(&mut s, &history, true).unwrap();
            assert_eq!(line, s.history_end);
            assert_eq!(0, s.history_index);
            assert_eq!("line0", s.buf);
        }

        super::edit_history_next(&mut s, &history, false).unwrap();
        assert_eq!(line, s.history_end);
        assert_eq!(1, s.history_index);
        assert_eq!("line1", s.buf);

        super::edit_history_next(&mut s, &history, false).unwrap();
        assert_eq!(line, s.history_end);
        assert_eq!(2, s.history_index);
        assert_eq!(line, s.buf);
    }

    struct SimpleCompleter;
    impl Completer for SimpleCompleter {
        fn complete(&self, line: &str, _pos: usize) -> Result<(usize, Vec<String>)> {
            Ok((0, vec![line.to_string() + "t"]))
        }
    }

    #[test]
    fn complete_line() {
        use std::io::Read;

        let mut out = ::std::io::sink();
        let mut s = init_state(&mut out, "rus", 3, 80);
        let input = b"\n";
        let mut chars = input.chars();
        let completer = SimpleCompleter;
        let ch = super::complete_line(&mut chars, &mut s, &completer).unwrap();
        assert_eq!(Some('\n'), ch);
        assert_eq!("rust", s.buf);
        assert_eq!(4, s.pos);
    }

    #[test]
    fn prompt_with_ansi_escape_codes() {
        let pos = super::calculate_position("\x1b[1;32m>>\x1b[0m ", Default::default(), 80);
        assert_eq!(3, pos.col);
        assert_eq!(0, pos.row);
    }
}<|MERGE_RESOLUTION|>--- conflicted
+++ resolved
@@ -173,16 +173,9 @@
 /// Unsupported Terminals that don't support RAW mode
 static UNSUPPORTED_TERM: [&'static str; 3] = ["dumb", "cons25", "emacs"];
 
-<<<<<<< HEAD
-/// Check to see if STDIN is a TTY
-fn is_a_tty() -> bool {
-    unsafe { libc::isatty(libc::STDIN_FILENO as i32) != 0 }
-=======
 /// Check to see if `fd` is a TTY
 fn is_a_tty(fd: libc::c_int) -> bool {
-    let isatty = unsafe { libc::isatty(fd) } != 0;
-    isatty
->>>>>>> 13c51220
+    unsafe { libc::isatty(fd) != 0 }
 }
 
 /// Check to see if the current `TERM` is unsupported
@@ -208,24 +201,8 @@
 fn enable_raw_mode() -> Result<termios::Termios> {
     use nix::sys::termios::{BRKINT, ICRNL, INPCK, ISTRIP, IXON, OPOST, CS8, ECHO, ICANON, IEXTEN,
                             ISIG, VMIN, VTIME};
-<<<<<<< HEAD
-    if !is_a_tty() {
+    if !is_a_tty(libc::STDIN_FILENO) {
         return Err(from_errno(Errno::ENOTTY));
-=======
-    if !is_a_tty(libc::STDIN_FILENO) {
-        Err(from_errno(Errno::ENOTTY))
-    } else {
-        let original_term = try!(termios::tcgetattr(libc::STDIN_FILENO));
-        let mut raw = original_term;
-        raw.c_iflag = raw.c_iflag & !(BRKINT | ICRNL | INPCK | ISTRIP | IXON); // disable BREAK interrupt, CR to NL conversion on input, input parity check, strip high bit (bit 8), output flow control
-        raw.c_oflag = raw.c_oflag & !(OPOST); // disable all output processing
-        raw.c_cflag = raw.c_cflag | (CS8); // character-size mark (8 bits)
-        raw.c_lflag = raw.c_lflag & !(ECHO | ICANON | IEXTEN | ISIG); // disable echoing, canonical mode, extended input processing and signals
-        raw.c_cc[VMIN] = 1; // One character-at-a-time input
-        raw.c_cc[VTIME] = 0; // with blocking read
-        try!(termios::tcsetattr(libc::STDIN_FILENO, termios::TCSAFLUSH, &raw));
-        Ok(original_term)
->>>>>>> 13c51220
     }
     let original_term = try!(termios::tcgetattr(libc::STDIN_FILENO));
     let mut raw = original_term;
@@ -300,8 +277,9 @@
 /// starting at `orig`.
 /// Control characters are treated as having zero width.
 /// Characters with 2 column width are correctly handled (not splitted).
+#[cfg_attr(feature="clippy", allow(if_same_then_else))]
 fn calculate_position(s: &str, orig: Position, cols: usize) -> Position {
-    let mut pos = orig.clone();
+    let mut pos = orig;
     let mut esc_seq = 0;
     for c in s.chars() {
         let cw = if esc_seq == 1 {
@@ -356,13 +334,9 @@
             s.pos += ch.len_utf8();
             if s.cursor.col + unicode_width::UnicodeWidthChar::width(ch).unwrap_or(0) < s.cols {
                 // Avoid a full update of the line in the trivial case.
-<<<<<<< HEAD
-                write_and_flush(s.out, &s.bytes[0..size])
-=======
                 let bits = ch.encode_utf8();
                 let bits = bits.as_slice();
                 write_and_flush(s.out, bits)
->>>>>>> 13c51220
             } else {
                 s.refresh_line()
             }
@@ -378,7 +352,7 @@
 
 // Yank/paste `text` at current position.
 fn edit_yank(s: &mut State, text: &str) -> Result<()> {
-    if text.len() == 0 || (s.buf.len() + text.len()) > s.buf.capacity() {
+    if text.is_empty() || (s.buf.len() + text.len()) > s.buf.capacity() {
         return Ok(());
     }
     if s.pos == s.buf.len() {
@@ -928,11 +902,7 @@
             // TODO CTRL_V // Quoted insert
             KeyPress::CTRL_W => {
                 // Kill the word behind point, using white space as a word boundary
-<<<<<<< HEAD
-                if let Some(text) = try!(edit_delete_prev_word(&mut s)) {
-=======
                 if let Some(text) = try!(edit_delete_prev_word(&mut s, char::is_whitespace)) {
->>>>>>> 13c51220
                     kill_ring.kill(&text, false)
                 }
             }
@@ -940,8 +910,6 @@
                 // retrieve (yank) last item killed
                 if let Some(text) = kill_ring.yank() {
                     try!(edit_yank(&mut s, text))
-<<<<<<< HEAD
-=======
                 }
             }
             KeyPress::ESC_BACKSPACE => {
@@ -950,7 +918,6 @@
                 if let Some(text) = try!(edit_delete_prev_word(&mut s,
                                                                |ch| !ch.is_alphanumeric())) {
                     kill_ring.kill(&text, false)
->>>>>>> 13c51220
                 }
             }
             KeyPress::ESC_D => {
@@ -977,10 +944,6 @@
                 try!(edit_delete(&mut s))
             }
             KeyPress::ENTER | KeyPress::CTRL_J => {
-<<<<<<< HEAD
-                kill_ring.reset();
-=======
->>>>>>> 13c51220
                 // Accept the line regardless of where the cursor is.
                 kill_ring.reset();
                 try!(edit_move_end(&mut s));
@@ -996,9 +959,6 @@
     Ok(s.buf)
 }
 
-<<<<<<< HEAD
-/// Readline method that will enable RAW mode, call the `readline_edit()`
-=======
 struct Guard(termios::Termios);
 
 #[allow(unused_must_use)]
@@ -1009,8 +969,7 @@
     }
 }
 
-/// Readline method that will enable RAW mode, call the ```readline_edit()```
->>>>>>> 13c51220
+/// Readline method that will enable RAW mode, call the `readline_edit()`
 /// method and disable raw mode
 fn readline_raw(prompt: &str,
                 history: &mut History,
