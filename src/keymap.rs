--- conflicted
+++ resolved
@@ -88,7 +88,7 @@
 
 impl Cmd {
     pub fn should_reset_kill_ring(&self) -> bool {
-        #[cfg_attr(feature = "cargo-clippy", allow(match_same_arms))]
+        #[cfg_attr(feature = "cargo-clippy", allow(clippy::match_same_arms))]
         match *self {
             Cmd::Kill(Movement::BackwardChar(_)) | Cmd::Kill(Movement::ForwardChar(_)) => true,
             Cmd::ClearScreen
@@ -343,7 +343,7 @@
         wrt: &mut Refresher,
         digit: char,
     ) -> Result<KeyPress> {
-        #[cfg_attr(feature = "cargo-clippy", allow(cast_possible_truncation))]
+        #[cfg_attr(feature = "cargo-clippy", allow(clippy::cast_possible_truncation))]
         match digit {
             '0'...'9' => {
                 self.num_args = digit.to_digit(10).unwrap() as i16;
@@ -356,10 +356,7 @@
         loop {
             wrt.refresh_prompt_and_line(&format!("(arg: {}) ", self.num_args))?;
             let key = rdr.next_key(true)?;
-<<<<<<< HEAD
-=======
-            #[cfg_attr(feature = "cargo-clippy", allow(cast_possible_truncation))]
->>>>>>> 8b331bfd
+            #[cfg_attr(feature = "cargo-clippy", allow(clippy::cast_possible_truncation))]
             match key {
                 KeyPress::Char(digit @ '0'...'9') | KeyPress::Meta(digit @ '0'...'9') => {
                     if self.num_args == -1 {
@@ -499,7 +496,7 @@
         Ok(cmd)
     }
 
-    #[cfg_attr(feature = "cargo-clippy", allow(cast_possible_truncation))]
+    #[cfg_attr(feature = "cargo-clippy", allow(clippy::cast_possible_truncation))]
     fn vi_arg_digit<R: RawReader>(
         &mut self,
         rdr: &mut R,
@@ -903,7 +900,7 @@
         num_args
     }
 
-    #[cfg_attr(feature = "cargo-clippy", allow(cast_sign_loss))]
+    #[cfg_attr(feature = "cargo-clippy", allow(clippy::cast_sign_loss))]
     fn emacs_num_args(&mut self) -> (RepeatCount, bool) {
         let num_args = self.num_args();
         if num_args < 0 {
@@ -917,7 +914,7 @@
         }
     }
 
-    #[cfg_attr(feature = "cargo-clippy", allow(cast_sign_loss))]
+    #[cfg_attr(feature = "cargo-clippy", allow(clippy::cast_sign_loss))]
     fn vi_num_args(&mut self) -> RepeatCount {
         let num_args = self.num_args();
         if num_args < 0 {
