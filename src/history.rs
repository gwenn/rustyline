--- conflicted
+++ resolved
@@ -20,11 +20,7 @@
         History {
             entries: VecDeque::new(),
             max_len: DEFAULT_HISTORY_MAX_LEN,
-<<<<<<< HEAD
-            ignore_space: true,
-=======
             ignore_space: false,
->>>>>>> 3ae84f03
             ignore_dups: true,
         }
     }
